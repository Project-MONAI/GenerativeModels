--- conflicted
+++ resolved
@@ -7,9 +7,9 @@
 #       extension: .py
 #       format_name: light
 #       format_version: '1.5'
-#       jupytext_version: 1.14.4
+#       jupytext_version: 1.14.1
 #   kernelspec:
-#     display_name: Python 3 (ipykernel)
+#     display_name: Python 3
 #     language: python
 #     name: python3
 # ---
@@ -69,7 +69,11 @@
         transforms.AddChanneld(keys=["image"]),
         transforms.EnsureTyped(keys=["image"]),
         transforms.Orientationd(keys=["image"], axcodes="RAS"),
-        transforms.Spacingd(keys=["image"], pixdim=(2.4, 2.4, 2.2), mode=("bilinear")),
+        transforms.Spacingd(
+            keys=["image"],
+            pixdim=(2.4, 2.4, 2.2),
+            mode=("bilinear"),
+        ),
         transforms.CenterSpatialCropd(keys=["image"], roi_size=(96, 96, 64)),
         transforms.ScaleIntensityRangePercentilesd(keys="image", lower=0, upper=99.5, b_min=0, b_max=1),
     ]
@@ -141,14 +145,6 @@
     padding=1,
 )
 discriminator.to(device)
-<<<<<<< HEAD
-=======
-
-
-scheduler = DDPMScheduler(num_train_timesteps=1000, beta_schedule="linear", beta_start=0.0015, beta_end=0.0195)
-
-inferer = LatentDiffusionInferer(scheduler)
->>>>>>> 8076e226
 # -
 
 # ## Define Losses
@@ -365,7 +361,11 @@
 
         epoch_loss += loss.item()
 
-        progress_bar.set_postfix({"loss": epoch_loss / (step + 1)})
+        progress_bar.set_postfix(
+            {
+                "loss": epoch_loss / (step + 1),
+            }
+        )
     epoch_loss_list.append(epoch_loss / (step + 1))
 # -
 
