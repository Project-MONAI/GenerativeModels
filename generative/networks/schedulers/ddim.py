--- conflicted
+++ resolved
@@ -220,15 +220,6 @@
         return pred_prev_sample, pred_original_sample
 
     def reversed_step(
-<<<<<<< HEAD
-        self,
-        model_output: torch.Tensor,
-        timestep: int,
-        sample: torch.Tensor,
-        eta: float = 0.0,
-        generator: Optional[torch.Generator] = None,
-    ) -> Tuple[torch.Tensor, torch.Tensor]:
-=======
         self, model_output: torch.Tensor, timestep: int, sample: torch.Tensor
     ) -> tuple[torch.Tensor, torch.Tensor]:
         """
@@ -288,80 +279,6 @@
 
         return pred_post_sample, pred_original_sample
 
-    def add_noise(self, original_samples: torch.Tensor, noise: torch.Tensor, timesteps: torch.Tensor) -> torch.Tensor:
->>>>>>> 26936669
-        """
-        Predict the sample at the previous timestep by reversing the SDE. Core function to propagate the diffusion
-        process from the learned model outputs (most often the predicted noise).
-        Args:
-            model_output: direct output from learned diffusion model.
-            timestep: current discrete timestep in the diffusion chain.
-            sample: current instance of sample being created by diffusion process.
-            eta: weight of noise for added noise in diffusion step.
-            predict_epsilon: flag to use when model predicts the samples directly instead of the noise, epsilon.
-            generator: random number generator.
-        Returns:
-            pred_prev_sample: Predicted previous sample
-            pred_original_sample: Predicted original sample
-        """
-        # See Appendix F at https://arxiv.org/pdf/2105.05233.pdf, or Equation (6) in https://arxiv.org/pdf/2203.04306.pdf
-
-        # Notation (<variable name> -> <name in paper>
-        # - model_output -> e_theta(x_t, t)
-        # - pred_original_sample -> f_theta(x_t, t) or x_0
-        # - std_dev_t -> sigma_t
-        # - eta -> η
-        # - pred_sample_direction -> "direction pointing to x_t"
-        # - pred_post_sample -> "x_t+1"
-
-        # 1. get previous step value (=t-1)
-        prev_timestep = timestep - self.num_train_timesteps // self.num_inference_steps  # t-1
-        post_timestep = timestep + self.num_train_timesteps // self.num_inference_steps  # t+1
-
-        # 2. compute alphas, betas
-        alpha_prod_t = self.alphas_cumprod[timestep]
-        alpha_prod_t_prev = (
-            self.alphas_cumprod[prev_timestep] if prev_timestep >= 0 else self.final_alpha_cumprod
-        )  # alpha at timestep t-1
-        alpha_prod_t_post = (
-            self.alphas_cumprod[post_timestep] if prev_timestep >= 0 else self.final_alpha_cumprod
-        )  # alpha at timestep t+1
-
-        beta_prod_t = 1 - alpha_prod_t
-
-        # 3. compute predicted original sample from predicted noise also called
-        # "predicted x_0" of formula (12) from https://arxiv.org/pdf/2010.02502.pdf
-        if self.prediction_type == "epsilon":
-            pred_original_sample = (sample - beta_prod_t ** (0.5) * model_output) / alpha_prod_t ** (0.5)
-        elif self.prediction_type == "sample":
-            pred_original_sample = model_output
-        elif self.prediction_type == "v_prediction":
-            pred_original_sample = (alpha_prod_t**0.5) * sample - (beta_prod_t**0.5) * model_output
-            # predict V
-            model_output = (alpha_prod_t**0.5) * model_output + (beta_prod_t**0.5) * sample
-
-        # 4. Clip "predicted x_0"
-        if self.clip_sample:
-            pred_original_sample = torch.clamp(pred_original_sample, -1, 1)
-
-        # 5. compute variance: "sigma_t(η)" -> see formula (16)   #I thought we set sigma to 0 here???
-        # σ_t = sqrt((1 − α_t−1)/(1 − α_t)) * sqrt(1 − α_t/α_t−1)
-        variance = self._get_variance(timestep, prev_timestep)
-        std_dev_t = eta * variance ** (0.5)
-
-        # 6. compute "direction pointing to x_t" of formula (12) from https://arxiv.org/pdf/2010.02502.pdf
-        pred_sample_direction = (1 - alpha_prod_t_post - std_dev_t**2) ** (0.5) * model_output
-
-        # 7. compute x_t+1 without "random noise" of formula (12) from https://arxiv.org/pdf/2010.02502.pdf
-        pred_post_sample = alpha_prod_t_post ** (0.5) * pred_original_sample + pred_sample_direction
-
-        if eta > 0:
-            # randn_like does not support generator https://github.com/pytorch/pytorch/issues/27072
-            device = model_output.device if torch.is_tensor(model_output) else "cpu"
-            noise = torch.randn(model_output.shape, dtype=model_output.dtype, generator=generator).to(device)
-
-        return pred_post_sample, pred_original_sample
-
     def add_noise(
         self,
         original_samples: torch.Tensor,
