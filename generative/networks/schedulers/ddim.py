# Copyright (c) MONAI Consortium
# Licensed under the Apache License, Version 2.0 (the "License");
# you may not use this file except in compliance with the License.
# You may obtain a copy of the License at
#     http://www.apache.org/licenses/LICENSE-2.0
# Unless required by applicable law or agreed to in writing, software
# distributed under the License is distributed on an "AS IS" BASIS,
# WITHOUT WARRANTIES OR CONDITIONS OF ANY KIND, either express or implied.
# See the License for the specific language governing permissions and
# limitations under the License.
#
# =========================================================================
# Adapted from https://github.com/huggingface/diffusers
# which has the following license:
# https://github.com/huggingface/diffusers/blob/main/LICENSE
#
# Copyright 2022 UC Berkeley Team and The HuggingFace Team. All rights reserved.
#
# Licensed under the Apache License, Version 2.0 (the "License");
# you may not use this file except in compliance with the License.
# You may obtain a copy of the License at
#
#     http://www.apache.org/licenses/LICENSE-2.0
#
# Unless required by applicable law or agreed to in writing, software
# distributed under the License is distributed on an "AS IS" BASIS,
# WITHOUT WARRANTIES OR CONDITIONS OF ANY KIND, either express or implied.
# See the License for the specific language governing permissions and
# limitations under the License.
# =========================================================================

from __future__ import annotations

import numpy as np
import torch
import torch.nn as nn


class DDIMScheduler(nn.Module):
    """
    Denoising diffusion implicit models is a scheduler that extends the denoising procedure introduced in denoising
    diffusion probabilistic models (DDPMs) with non-Markovian guidance. Based on: Song et al. "Denoising Diffusion
    Implicit Models" https://arxiv.org/abs/2010.02502

    Args:
        num_train_timesteps: number of diffusion steps used to train the model.
        beta_start: the starting `beta` value of inference.
        beta_end: the final `beta` value.
        beta_schedule: {``"linear"``, ``"scaled_linear"``}
            the beta schedule, a mapping from a beta range to a sequence of betas for stepping the model.
        clip_sample: option to clip predicted sample between -1 and 1 for numerical stability.
        set_alpha_to_one: each diffusion step uses the value of alphas product at that step and at the previous one.
            For the final step there is no previous alpha. When this option is `True` the previous alpha product is
            fixed to `1`, otherwise it uses the value of alpha at step 0.
        steps_offset: an offset added to the inference steps. You can use a combination of `steps_offset=1` and
            `set_alpha_to_one=False`, to make the last step use step 0 for the previous alpha product, as done in
            stable diffusion.
        prediction_type: {``"epsilon"``, ``"sample"``, ``"v_prediction"``}
            prediction type of the scheduler function, one of `epsilon` (predicting the noise of the diffusion
            process), `sample` (directly predicting the noisy sample`) or `v_prediction` (see section 2.4
            https://imagen.research.google/video/paper.pdf)
    """

    def __init__(
        self,
        num_train_timesteps: int = 1000,
        beta_start: float = 1e-4,
        beta_end: float = 2e-2,
        beta_schedule: str = "linear",
        clip_sample: bool = True,
        set_alpha_to_one: bool = True,
        steps_offset: int = 0,
        prediction_type: str = "epsilon",
    ) -> None:
        super().__init__()
        self.beta_schedule = beta_schedule
        if beta_schedule == "linear":
            self.betas = torch.linspace(beta_start, beta_end, num_train_timesteps, dtype=torch.float32)
        elif beta_schedule == "scaled_linear":
            # this schedule is very specific to the latent diffusion model.
            self.betas = (
                torch.linspace(beta_start**0.5, beta_end**0.5, num_train_timesteps, dtype=torch.float32) ** 2
            )
        else:
            raise NotImplementedError(f"{beta_schedule} does is not implemented for {self.__class__}")

        if prediction_type.lower() not in ["epsilon", "sample", "v_prediction"]:
            raise ValueError(
                f"prediction_type given as {prediction_type} must be one of `epsilon`, `sample`, or" " `v_prediction`"
            )

        self.prediction_type = prediction_type
        self.num_train_timesteps = num_train_timesteps
        self.alphas = 1.0 - self.betas
        self.alphas_cumprod = torch.cumprod(self.alphas, dim=0)

        # At every step in ddim, we are looking into the previous alphas_cumprod
        # For the final step, there is no previous alphas_cumprod because we are already at 0
        # `set_alpha_to_one` decides whether we set this parameter simply to one or
        # whether we use the final alpha of the "non-previous" one.
        self.final_alpha_cumprod = torch.tensor(1.0) if set_alpha_to_one else self.alphas_cumprod[0]

        # standard deviation of the initial noise distribution
        self.init_noise_sigma = 1.0

        self.timesteps = torch.from_numpy(np.arange(0, num_train_timesteps)[::-1].astype(np.int64))

        self.clip_sample = clip_sample
        self.steps_offset = steps_offset

        # default the number of inference timesteps to the number of train steps
        self.set_timesteps(num_train_timesteps)

    def set_timesteps(self, num_inference_steps: int, device: str | torch.device | None = None) -> None:
        """
        Sets the discrete timesteps used for the diffusion chain. Supporting function to be run before inference.

        Args:
            num_inference_steps: number of diffusion steps used when generating samples with a pre-trained model.
            device: target device to put the data.
        """
        if num_inference_steps > self.num_train_timesteps:
            raise ValueError(
                f"`num_inference_steps`: {num_inference_steps} cannot be larger than `self.num_train_timesteps`:"
                f" {self.num_train_timesteps} as the unet model trained with this scheduler can only handle"
                f" maximal {self.num_train_timesteps} timesteps."
            )

        self.num_inference_steps = num_inference_steps
        step_ratio = self.num_train_timesteps // self.num_inference_steps
        # creates integer timesteps by multiplying by ratio
        # casting to int to avoid issues when num_inference_step is power of 3
        timesteps = (np.arange(0, num_inference_steps) * step_ratio).round()[::-1].copy().astype(np.int64)
        self.timesteps = torch.from_numpy(timesteps).to(device)
        self.timesteps += self.steps_offset

    def _get_variance(self, timestep: int, prev_timestep: torch.Tensor) -> torch.Tensor:
        alpha_prod_t = self.alphas_cumprod[timestep]
        alpha_prod_t_prev = self.alphas_cumprod[prev_timestep] if prev_timestep >= 0 else self.final_alpha_cumprod
        beta_prod_t = 1 - alpha_prod_t
        beta_prod_t_prev = 1 - alpha_prod_t_prev

        variance = (beta_prod_t_prev / beta_prod_t) * (1 - alpha_prod_t / alpha_prod_t_prev)

        return variance

    def step(
        self,
        model_output: torch.Tensor,
        timestep: int,
        sample: torch.Tensor,
        eta: float = 0.0,
        generator: torch.Generator | None = None,
    ) -> tuple[torch.Tensor, torch.Tensor]:
        """
        Predict the sample at the previous timestep by reversing the SDE. Core function to propagate the diffusion
        process from the learned model outputs (most often the predicted noise).

        Args:
            model_output: direct output from learned diffusion model.
            timestep: current discrete timestep in the diffusion chain.
            sample: current instance of sample being created by diffusion process.
            eta: weight of noise for added noise in diffusion step.
            predict_epsilon: flag to use when model predicts the samples directly instead of the noise, epsilon.
            generator: random number generator.

        Returns:
            pred_prev_sample: Predicted previous sample
            pred_original_sample: Predicted original sample
        """
        # See formulas (12) and (16) of DDIM paper https://arxiv.org/pdf/2010.02502.pdf
        # Ideally, read DDIM paper in-detail understanding

        # Notation (<variable name> -> <name in paper>
        # - model_output -> e_theta(x_t, t)
        # - pred_original_sample -> f_theta(x_t, t) or x_0
        # - std_dev_t -> sigma_t
        # - eta -> η
        # - pred_sample_direction -> "direction pointing to x_t"
        # - pred_prev_sample -> "x_t-1"

        # 1. get previous step value (=t-1)
        prev_timestep = timestep - self.num_train_timesteps // self.num_inference_steps

        # 2. compute alphas, betas
        alpha_prod_t = self.alphas_cumprod[timestep]
        alpha_prod_t_prev = self.alphas_cumprod[prev_timestep] if prev_timestep >= 0 else self.final_alpha_cumprod

        beta_prod_t = 1 - alpha_prod_t

        # 3. compute predicted original sample from predicted noise also called
        # "predicted x_0" of formula (12) from https://arxiv.org/pdf/2010.02502.pdf
        if self.prediction_type == "epsilon":
            pred_original_sample = (sample - beta_prod_t ** (0.5) * model_output) / alpha_prod_t ** (0.5)
        elif self.prediction_type == "sample":
            pred_original_sample = model_output
        elif self.prediction_type == "v_prediction":
            pred_original_sample = (alpha_prod_t**0.5) * sample - (beta_prod_t**0.5) * model_output
            # predict V
            model_output = (alpha_prod_t**0.5) * model_output + (beta_prod_t**0.5) * sample

        # 4. Clip "predicted x_0"
        if self.clip_sample:
            pred_original_sample = torch.clamp(pred_original_sample, -1, 1)

        # 5. compute variance: "sigma_t(η)" -> see formula (16)
        # σ_t = sqrt((1 − α_t−1)/(1 − α_t)) * sqrt(1 − α_t/α_t−1)
        variance = self._get_variance(timestep, prev_timestep)
        std_dev_t = eta * variance ** (0.5)

        # 6. compute "direction pointing to x_t" of formula (12) from https://arxiv.org/pdf/2010.02502.pdf
        pred_sample_direction = (1 - alpha_prod_t_prev - std_dev_t**2) ** (0.5) * model_output

        # 7. compute x_t-1 without "random noise" of formula (12) from https://arxiv.org/pdf/2010.02502.pdf
        pred_prev_sample = alpha_prod_t_prev ** (0.5) * pred_original_sample + pred_sample_direction

        if eta > 0:
            # randn_like does not support generator https://github.com/pytorch/pytorch/issues/27072
            device = model_output.device if torch.is_tensor(model_output) else "cpu"
            noise = torch.randn(model_output.shape, dtype=model_output.dtype, generator=generator).to(device)
            variance = self._get_variance(timestep, prev_timestep) ** (0.5) * eta * noise

            pred_prev_sample = pred_prev_sample + variance

        return pred_prev_sample, pred_original_sample

<<<<<<< HEAD
    def reversed_step(
        self,
        model_output: torch.Tensor,
        timestep: int,
        sample: torch.Tensor,
        eta: float = 0.0,
        generator: Optional[torch.Generator] = None,
    ) -> Tuple[torch.Tensor, torch.Tensor]:
        """
        Predict the sample at the previous timestep by reversing the SDE. Core function to propagate the diffusion
        process from the learned model outputs (most often the predicted noise).

        Args:
            model_output: direct output from learned diffusion model.
            timestep: current discrete timestep in the diffusion chain.
            sample: current instance of sample being created by diffusion process.
            eta: weight of noise for added noise in diffusion step.
            predict_epsilon: flag to use when model predicts the samples directly instead of the noise, epsilon.
            generator: random number generator.

        Returns:
            pred_prev_sample: Predicted previous sample
            pred_original_sample: Predicted original sample
        """
        # See Appendix F at https://arxiv.org/pdf/2105.05233.pdf, or Equation (6) in https://arxiv.org/pdf/2203.04306.pdf

        # Notation (<variable name> -> <name in paper>
        # - model_output -> e_theta(x_t, t)
        # - pred_original_sample -> f_theta(x_t, t) or x_0
        # - std_dev_t -> sigma_t
        # - eta -> η
        # - pred_sample_direction -> "direction pointing to x_t"
        # - pred_post_sample -> "x_t+1"

        # 1. get previous step value (=t-1)
        prev_timestep = timestep - self.num_train_timesteps // self.num_inference_steps  # t-1
        post_timestep = timestep + self.num_train_timesteps // self.num_inference_steps  # t+1

        # 2. compute alphas, betas
        alpha_prod_t = self.alphas_cumprod[timestep]
        alpha_prod_t_prev = (
            self.alphas_cumprod[prev_timestep] if prev_timestep >= 0 else self.final_alpha_cumprod
        )  # alpha at timestep t-1
        alpha_prod_t_post = (
            self.alphas_cumprod[post_timestep] if prev_timestep >= 0 else self.final_alpha_cumprod
        )  # alpha at timestep t+1

        beta_prod_t = 1 - alpha_prod_t

        # 3. compute predicted original sample from predicted noise also called
        # "predicted x_0" of formula (12) from https://arxiv.org/pdf/2010.02502.pdf
        if self.prediction_type == "epsilon":
            pred_original_sample = (sample - beta_prod_t ** (0.5) * model_output) / alpha_prod_t ** (0.5)
        elif self.prediction_type == "sample":
            pred_original_sample = model_output
        elif self.prediction_type == "v_prediction":
            pred_original_sample = (alpha_prod_t**0.5) * sample - (beta_prod_t**0.5) * model_output
            # predict V
            model_output = (alpha_prod_t**0.5) * model_output + (beta_prod_t**0.5) * sample

        # 4. Clip "predicted x_0"
        if self.clip_sample:
            pred_original_sample = torch.clamp(pred_original_sample, -1, 1)

        # 5. compute variance: "sigma_t(η)" -> see formula (16)   #I thought we set sigma to 0 here???
        # σ_t = sqrt((1 − α_t−1)/(1 − α_t)) * sqrt(1 − α_t/α_t−1)
        variance = self._get_variance(timestep, prev_timestep)
        std_dev_t = eta * variance ** (0.5)

        # 6. compute "direction pointing to x_t" of formula (12) from https://arxiv.org/pdf/2010.02502.pdf
        pred_sample_direction = (1 - alpha_prod_t_post - std_dev_t**2) ** (0.5) * model_output

        # 7. compute x_t+1 without "random noise" of formula (12) from https://arxiv.org/pdf/2010.02502.pdf
        pred_post_sample = alpha_prod_t_post ** (0.5) * pred_original_sample + pred_sample_direction

        if eta > 0:
            # randn_like does not support generator https://github.com/pytorch/pytorch/issues/27072
            device = model_output.device if torch.is_tensor(model_output) else "cpu"
            noise = torch.randn(model_output.shape, dtype=model_output.dtype, generator=generator).to(device)

        return pred_post_sample, pred_original_sample

    def add_noise(
        self,
        original_samples: torch.Tensor,
        noise: torch.Tensor,
        timesteps: torch.Tensor,
    ) -> torch.Tensor:
=======
    def add_noise(self, original_samples: torch.Tensor, noise: torch.Tensor, timesteps: torch.Tensor) -> torch.Tensor:
>>>>>>> aadd90f3
        """
        Add noise to the original samples.

        Args:
            original_samples: original samples
            noise: noise to add to samples
            timesteps: timesteps tensor indicating the timestep to be computed for each sample.

        Returns:
            noisy_samples: sample with added noise
        """
        # Make sure alphas_cumprod and timestep have same device and dtype as original_samples
        self.alphas_cumprod = self.alphas_cumprod.to(device=original_samples.device, dtype=original_samples.dtype)
        timesteps = timesteps.to(original_samples.device)

        sqrt_alpha_cumprod = self.alphas_cumprod[timesteps] ** 0.5
        sqrt_alpha_cumprod = sqrt_alpha_cumprod.flatten()
        while len(sqrt_alpha_cumprod.shape) < len(original_samples.shape):
            sqrt_alpha_cumprod = sqrt_alpha_cumprod.unsqueeze(-1)

        sqrt_one_minus_alpha_prod = (1 - self.alphas_cumprod[timesteps]) ** 0.5
        sqrt_one_minus_alpha_prod = sqrt_one_minus_alpha_prod.flatten()
        while len(sqrt_one_minus_alpha_prod.shape) < len(original_samples.shape):
            sqrt_one_minus_alpha_prod = sqrt_one_minus_alpha_prod.unsqueeze(-1)

        noisy_samples = sqrt_alpha_cumprod * original_samples + sqrt_one_minus_alpha_prod * noise
        return noisy_samples

    def get_velocity(self, sample: torch.Tensor, noise: torch.Tensor, timesteps: torch.Tensor) -> torch.Tensor:
        # Make sure alphas_cumprod and timestep have same device and dtype as sample
        self.alphas_cumprod = self.alphas_cumprod.to(device=sample.device, dtype=sample.dtype)
        timesteps = timesteps.to(sample.device)

        sqrt_alpha_prod = self.alphas_cumprod[timesteps] ** 0.5
        sqrt_alpha_prod = sqrt_alpha_prod.flatten()
        while len(sqrt_alpha_prod.shape) < len(sample.shape):
            sqrt_alpha_prod = sqrt_alpha_prod.unsqueeze(-1)

        sqrt_one_minus_alpha_prod = (1 - self.alphas_cumprod[timesteps]) ** 0.5
        sqrt_one_minus_alpha_prod = sqrt_one_minus_alpha_prod.flatten()
        while len(sqrt_one_minus_alpha_prod.shape) < len(sample.shape):
            sqrt_one_minus_alpha_prod = sqrt_one_minus_alpha_prod.unsqueeze(-1)

        velocity = sqrt_alpha_prod * noise - sqrt_one_minus_alpha_prod * sample
        return velocity<|MERGE_RESOLUTION|>--- conflicted
+++ resolved
@@ -224,7 +224,6 @@
 
         return pred_prev_sample, pred_original_sample
 
-<<<<<<< HEAD
     def reversed_step(
         self,
         model_output: torch.Tensor,
@@ -313,9 +312,7 @@
         noise: torch.Tensor,
         timesteps: torch.Tensor,
     ) -> torch.Tensor:
-=======
-    def add_noise(self, original_samples: torch.Tensor, noise: torch.Tensor, timesteps: torch.Tensor) -> torch.Tensor:
->>>>>>> aadd90f3
+
         """
         Add noise to the original samples.
 
