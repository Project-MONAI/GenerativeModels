# Copyright (c) MONAI Consortium
# Licensed under the Apache License, Version 2.0 (the "License");
# you may not use this file except in compliance with the License.
# You may obtain a copy of the License at
#     http://www.apache.org/licenses/LICENSE-2.0
# Unless required by applicable law or agreed to in writing, software
# distributed under the License is distributed on an "AS IS" BASIS,
# WITHOUT WARRANTIES OR CONDITIONS OF ANY KIND, either express or implied.
# See the License for the specific language governing permissions and
# limitations under the License.

from typing import List, Optional, Sequence, Tuple, Union

import torch
import torch.nn as nn
from monai.networks.blocks import Convolution


class MultiScalePatchDiscriminator(nn.Sequential):
    """
    Multi-scale Patch-GAN discriminator based on Pix2PixHD:
    High-Resolution Image Synthesis and Semantic Manipulation with Conditional GANs
    Ting-Chun Wang1, Ming-Yu Liu1, Jun-Yan Zhu2, Andrew Tao1, Jan Kautz1, Bryan Catanzaro (1)
    (1) NVIDIA Corporation, 2UC Berkeley
    In CVPR 2018.
    Multi-Scale discriminator made up of several Patch-GAN discriminators, that process the images
    up to different spatial scales.

    Args:
        num_d: number of discriminators
        num_layers_d: number of Convolution layers (Conv + activation + normalisation + [dropout]) in each
        of the discriminators. In each layer, the number of channels are doubled and the spatial size is
        divided by 2.
        spatial_dims: number of spatial dimensions (1D, 2D etc.)
        num_channels: number of filters in the first convolutional layer (double of the value is taken from then on)
        in_channels: number of input channels
        out_channels: number of output channels in each discriminator
        kernel_size: kernel size of the convolution layers
        activation: activation layer type
        norm: normalisation type
        bias: introduction of layer bias
        dropout: proportion of dropout applied, defaults to 0.
        minimum_size_im: minimum spatial size of the input image. Introduced to make sure the architecture
        requested isn't going to downsample the input image beyond value of 1.
        last_conv_kernel_size: kernel size of the last convolutional layer.
    """

    def __init__(
        self,
        num_d: int,
        num_layers_d: int,
        spatial_dims: int,
        num_channels: int,
        in_channels: int,
        out_channels: int,
        kernel_size: int,
        activation: Union[str, tuple] = "PRELU",
        norm: Union[str, tuple] = "INSTANCE",
        bias: bool = False,
        dropout: Union[float, tuple] = 0.0,
        minimum_size_im: int = 256,
        last_conv_kernel_size: int = 1,
    ) -> None:
        super().__init__()
        self.num_d = num_d
        self.num_layers_d = num_layers_d
        self.num_channels = num_channels
        self.padding = tuple([int((kernel_size - 1) / 2)] * spatial_dims)
        for i_ in range(self.num_d):
            num_layers_d_i = self.num_layers_d * (i_ + 1)
            output_size = float(minimum_size_im) / (2**num_layers_d_i)
            if output_size < 1:
                raise AssertionError(
                    "Your image size is too small to take in up to %d discriminators with num_layers = %d."
                    "Please reduce num_layers, reduce num_D or enter bigger images." % (i_, num_layers_d_i)
                )
            subnet_d = PatchDiscriminator(
                num_layers_d_i,
                spatial_dims=spatial_dims,
                num_channels=self.num_channels,
                in_channels=in_channels,
                out_channels=out_channels,
                kernel_size=kernel_size,
                activation=activation,
                norm=norm,
                bias=bias,
                padding=self.padding,
                dropout=dropout,
                last_conv_kernel_size=last_conv_kernel_size,
            )

            self.add_module("discriminator_%d" % i_, subnet_d)

    def forward(self, i: torch.Tensor) -> Tuple[List[torch.Tensor], List[List[torch.Tensor]]]:
        """

        Args:
            i: Input tensor
        Returns:
            list of outputs and another list of lists with the intermediate features
            of each discriminator.
        """

        out: List[torch.Tensor] = []
        intermediate_features: List[List[torch.Tensor]] = []
        for disc in self.children():
            out_d: List[torch.Tensor] = disc(i)
            out.append(out_d[-1])
            intermediate_features.append(out_d[:-1])

        return out, intermediate_features


class PatchDiscriminator(nn.Sequential):
    """
    Patch-GAN discriminator based on Pix2PixHD:
    High-Resolution Image Synthesis and Semantic Manipulation with Conditional GANs
    Ting-Chun Wang1, Ming-Yu Liu1, Jun-Yan Zhu2, Andrew Tao1, Jan Kautz1, Bryan Catanzaro (1)
    (1) NVIDIA Corporation, 2UC Berkeley
    In CVPR 2018.

    Args:
        num_layers_d: number of Convolution layers (Conv + activation + normalisation + [dropout]) in each
        of the discriminators. In each layer, the number of channels are doubled and the spatial size is
        divided by 2.
        spatial_dims: number of spatial dimensions (1D, 2D etc.)
        num_channels: number of filters in the first convolutional layer (double of the value is taken from then on)
        in_channels: number of input channels
        out_channels: number of output channels in each discriminator
        kernel_size: kernel size of the convolution layers
        activation: activation layer type
        norm: normalisation type
        bias: introduction of layer bias
        padding: padding to be applied to the convolutional layers
        dropout: proportion of dropout applied, defaults to 0.
        last_conv_kernel_size: kernel size of the last convolutional layer.
    """

    def __init__(
        self,
        num_layers_d: int,
        spatial_dims: int,
        num_channels: int,
        in_channels: int,
        out_channels: int,
        kernel_size: int,
        activation: Union[str, tuple] = "PRELU",
        norm: Union[str, tuple] = "INSTANCE",
        bias: bool = False,
        padding: Union[int, Sequence[int]] = 1,
        dropout: Union[float, tuple] = 0.0,
        last_conv_kernel_size: Optional[int] = None,
    ) -> None:

        super().__init__()
        self.num_layers_d = num_layers_d
        self.num_channels = num_channels
        if last_conv_kernel_size is None:
            last_conv_kernel_size = kernel_size

        self.add_module(
            "initial_conv",
            Convolution(
                spatial_dims=spatial_dims,
                kernel_size=kernel_size,
                in_channels=in_channels,
                out_channels=num_channels,
                act=activation,
                bias=True,
                norm=None,
                dropout=dropout,
                padding=padding,
                strides=2,
            ),
        )

        input_channels = num_channels
        output_channels = num_channels * 2

        # Initial Layer
        for l_ in range(self.num_layers_d):
            if l_ == self.num_layers_d - 1:
                stride = 1
            else:
                stride = 2
            layer = Convolution(
                spatial_dims=spatial_dims,
                kernel_size=kernel_size,
                in_channels=input_channels,
                out_channels=output_channels,
                act=activation,
                bias=bias,
                norm=norm,
                dropout=dropout,
                padding=padding,
                strides=stride,
            )
            self.add_module("%d" % l_, layer)
            input_channels = output_channels
            output_channels = output_channels * 2

        # Final layer
        self.add_module(
            "final_conv",
            Convolution(
                spatial_dims=spatial_dims,
                kernel_size=last_conv_kernel_size,
                in_channels=input_channels,
                out_channels=out_channels,
                bias=True,
                conv_only=True,
                padding=int((last_conv_kernel_size - 1) / 2),
                dropout=0.0,
                strides=1,
            ),
        )

        self.apply(self.initialise_weights)

    def forward(self, x: torch.Tensor) -> List[torch.Tensor]:
        """

        Args:
            x: input tensor
            feature-matching loss (regulariser loss) on the discriminators as well (see Pix2Pix paper).
        Returns:
            list of intermediate features, with the last element being the output.
        """
        out = [x]
        for submodel in self.children():
            intermediate_output = submodel(out[-1])
            out.append(intermediate_output)

        return out[1:]

<<<<<<< HEAD
    def initialise_weights(self, m):
        """
        Initialise weights of Convolution and BatchNorm layers.
        Args:
            m: nn layer
        Returns:
=======
    def initialise_weights(self, m: nn.Module) -> None:
        """
        Initialise weights of Convolution and BatchNorm layers.

        Args:
            m: instance of torch.nn.module (or of class inheriting torch.nn.module)
>>>>>>> c388ad8b
        """
        classname = m.__class__.__name__
        if classname.find("Conv2d") != -1:
            nn.init.normal_(m.weight.data, 0.0, 0.02)
        elif classname.find("Conv3d") != -1:
            nn.init.normal_(m.weight.data, 0.0, 0.02)
        elif classname.find("Conv1d") != -1:
            nn.init.normal_(m.weight.data, 0.0, 0.02)
        elif classname.find("BatchNorm") != -1:
            nn.init.normal_(m.weight.data, 1.0, 0.02)
            nn.init.constant_(m.bias.data, 0)<|MERGE_RESOLUTION|>--- conflicted
+++ resolved
@@ -233,21 +233,12 @@
 
         return out[1:]
 
-<<<<<<< HEAD
-    def initialise_weights(self, m):
-        """
-        Initialise weights of Convolution and BatchNorm layers.
-        Args:
-            m: nn layer
-        Returns:
-=======
     def initialise_weights(self, m: nn.Module) -> None:
         """
         Initialise weights of Convolution and BatchNorm layers.
 
         Args:
             m: instance of torch.nn.module (or of class inheriting torch.nn.module)
->>>>>>> c388ad8b
         """
         classname = m.__class__.__name__
         if classname.find("Conv2d") != -1:
