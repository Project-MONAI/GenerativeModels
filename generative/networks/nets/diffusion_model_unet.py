# Copyright (c) MONAI Consortium
# Licensed under the Apache License, Version 2.0 (the "License");
# you may not use this file except in compliance with the License.
# You may obtain a copy of the License at
#     http://www.apache.org/licenses/LICENSE-2.0
# Unless required by applicable law or agreed to in writing, software
# distributed under the License is distributed on an "AS IS" BASIS,
# WITHOUT WARRANTIES OR CONDITIONS OF ANY KIND, either express or implied.
# See the License for the specific language governing permissions and
# limitations under the License.
#
# =========================================================================
# Adapted from https://github.com/huggingface/diffusers
# which has the following license:
# https://github.com/huggingface/diffusers/blob/main/LICENSE
#
# Copyright 2022 UC Berkeley Team and The HuggingFace Team. All rights reserved.
#
# Licensed under the Apache License, Version 2.0 (the "License");
# you may not use this file except in compliance with the License.
# You may obtain a copy of the License at
#
#     http://www.apache.org/licenses/LICENSE-2.0
#
# Unless required by applicable law or agreed to in writing, software
# distributed under the License is distributed on an "AS IS" BASIS,
# WITHOUT WARRANTIES OR CONDITIONS OF ANY KIND, either express or implied.
# See the License for the specific language governing permissions and
# limitations under the License.
# =========================================================================

from __future__ import annotations

import importlib.util
import math
from collections.abc import Sequence

import torch
import torch.nn.functional as F
from monai.networks.blocks import Convolution, MLPBlock
from monai.networks.layers.factories import Pool
from monai.utils import ensure_tuple_rep
from torch import nn

# To install xformers, use pip install xformers==0.0.16rc401
if importlib.util.find_spec("xformers") is not None:
    import xformers
    import xformers.ops

    has_xformers = True
else:
    xformers = None
    has_xformers = False


# TODO: Use MONAI's optional_import
# from monai.utils import optional_import
# xformers, has_xformers = optional_import("xformers.ops", name="xformers")

__all__ = ["DiffusionModelUNet"]


def zero_module(module: nn.Module) -> nn.Module:
    """
    Zero out the parameters of a module and return it.
    """
    for p in module.parameters():
        p.detach().zero_()
    return module


class CrossAttention(nn.Module):
    """
    A cross attention layer.

    Args:
        query_dim: number of channels in the query.
        cross_attention_dim: number of channels in the context.
        num_attention_heads: number of heads to use for multi-head attention.
        num_head_channels: number of channels in each head.
        dropout: dropout probability to use.
        upcast_attention: if True, upcast attention operations to full precision.
    """

    def __init__(
        self,
        query_dim: int,
        cross_attention_dim: int | None = None,
        num_attention_heads: int = 8,
        num_head_channels: int = 64,
        dropout: float = 0.0,
        upcast_attention: bool = False,
        use_flash_attention: bool = False,
    ) -> None:
        super().__init__()
        self.use_flash_attention = use_flash_attention
        inner_dim = num_head_channels * num_attention_heads
        cross_attention_dim = cross_attention_dim if cross_attention_dim is not None else query_dim

        self.scale = 1 / math.sqrt(num_head_channels)
        self.num_heads = num_attention_heads

        self.upcast_attention = upcast_attention

        self.to_q = nn.Linear(query_dim, inner_dim, bias=False)
        self.to_k = nn.Linear(cross_attention_dim, inner_dim, bias=False)
        self.to_v = nn.Linear(cross_attention_dim, inner_dim, bias=False)

        self.to_out = nn.Sequential(nn.Linear(inner_dim, query_dim), nn.Dropout(dropout))

    def reshape_heads_to_batch_dim(self, x: torch.Tensor) -> torch.Tensor:
        """
        Divide hidden state dimension to the multiple attention heads and reshape their input as instances in the batch.
        """
        batch_size, seq_len, dim = x.shape
        x = x.reshape(batch_size, seq_len, self.num_heads, dim // self.num_heads)
        x = x.permute(0, 2, 1, 3).reshape(batch_size * self.num_heads, seq_len, dim // self.num_heads)
        return x

    def reshape_batch_dim_to_heads(self, x: torch.Tensor) -> torch.Tensor:
        """Combine the output of the attention heads back into the hidden state dimension."""
        batch_size, seq_len, dim = x.shape
        x = x.reshape(batch_size // self.num_heads, self.num_heads, seq_len, dim)
        x = x.permute(0, 2, 1, 3).reshape(batch_size // self.num_heads, seq_len, dim * self.num_heads)
        return x

    def _memory_efficient_attention_xformers(
        self, query: torch.Tensor, key: torch.Tensor, value: torch.Tensor
    ) -> torch.Tensor:
        query = query.contiguous()
        key = key.contiguous()
        value = value.contiguous()
        x = xformers.ops.memory_efficient_attention(query, key, value, attn_bias=None)
        return x

    def _attention(self, query: torch.Tensor, key: torch.Tensor, value: torch.Tensor) -> torch.Tensor:
        dtype = query.dtype
        if self.upcast_attention:
            query = query.float()
            key = key.float()

        attention_scores = torch.baddbmm(
            torch.empty(query.shape[0], query.shape[1], key.shape[1], dtype=query.dtype, device=query.device),
            query,
            key.transpose(-1, -2),
            beta=0,
            alpha=self.scale,
        )
        attention_probs = attention_scores.softmax(dim=-1)
        attention_probs = attention_probs.to(dtype=dtype)

        x = torch.bmm(attention_probs, value)
        return x

    def forward(self, x: torch.Tensor, context: torch.Tensor | None = None) -> torch.Tensor:
        query = self.to_q(x)
        context = context if context is not None else x
        key = self.to_k(context)
        value = self.to_v(context)

        # Multi-Head Attention
        query = self.reshape_heads_to_batch_dim(query)
        key = self.reshape_heads_to_batch_dim(key)
        value = self.reshape_heads_to_batch_dim(value)

        if self.use_flash_attention:
            x = self._memory_efficient_attention_xformers(query, key, value)
        else:
            x = self._attention(query, key, value)

        x = self.reshape_batch_dim_to_heads(x)
        x = x.to(query.dtype)

        return self.to_out(x)


class BasicTransformerBlock(nn.Module):
    """
    A basic Transformer block.

    Args:
        num_channels: number of channels in the input and output.
        num_attention_heads: number of heads to use for multi-head attention.
        num_head_channels: number of channels in each attention head.
        dropout: dropout probability to use.
        cross_attention_dim: size of the context vector for cross attention.
        upcast_attention: if True, upcast attention operations to full precision.
    """

    def __init__(
        self,
        num_channels: int,
        num_attention_heads: int,
        num_head_channels: int,
        dropout: float = 0.0,
        cross_attention_dim: int | None = None,
        upcast_attention: bool = False,
    ) -> None:
        super().__init__()
        self.attn1 = CrossAttention(
            query_dim=num_channels,
            num_attention_heads=num_attention_heads,
            num_head_channels=num_head_channels,
            dropout=dropout,
            upcast_attention=upcast_attention,
        )  # is a self-attention
        self.ff = MLPBlock(hidden_size=num_channels, mlp_dim=num_channels * 4, act="GEGLU", dropout_rate=dropout)
        self.attn2 = CrossAttention(
            query_dim=num_channels,
            cross_attention_dim=cross_attention_dim,
            num_attention_heads=num_attention_heads,
            num_head_channels=num_head_channels,
            dropout=dropout,
            upcast_attention=upcast_attention,
        )  # is a self-attention if context is None
        self.norm1 = nn.LayerNorm(num_channels)
        self.norm2 = nn.LayerNorm(num_channels)
        self.norm3 = nn.LayerNorm(num_channels)

    def forward(self, x: torch.Tensor, context: torch.Tensor | None = None) -> torch.Tensor:
        # 1. Self-Attention
        x = self.attn1(self.norm1(x)) + x

        # 2. Cross-Attention
        x = self.attn2(self.norm2(x), context=context) + x

        # 3. Feed-forward
        x = self.ff(self.norm3(x)) + x
        return x


class SpatialTransformer(nn.Module):
    """
    Transformer block for image-like data. First, project the input (aka embedding) and reshape to b, t, d. Then apply
    standard transformer action. Finally, reshape to image.

    Args:
        spatial_dims: number of spatial dimensions.
        in_channels: number of channels in the input and output.
        num_attention_heads: number of heads to use for multi-head attention.
        num_head_channels: number of channels in each attention head.
        num_layers: number of layers of Transformer blocks to use.
        dropout: dropout probability to use.
        norm_num_groups: number of groups for the normalization.
        norm_eps: epsilon for the normalization.
        cross_attention_dim: number of context dimensions to use.
        upcast_attention: if True, upcast attention operations to full precision.
    """

    def __init__(
        self,
        spatial_dims: int,
        in_channels: int,
        num_attention_heads: int,
        num_head_channels: int,
        num_layers: int = 1,
        dropout: float = 0.0,
        norm_num_groups: int = 32,
        norm_eps: float = 1e-6,
        cross_attention_dim: int | None = None,
        upcast_attention: bool = False,
    ) -> None:
        super().__init__()
        self.spatial_dims = spatial_dims
        self.in_channels = in_channels
        inner_dim = num_attention_heads * num_head_channels

        self.norm = nn.GroupNorm(num_groups=norm_num_groups, num_channels=in_channels, eps=norm_eps, affine=True)

        self.proj_in = Convolution(
            spatial_dims=spatial_dims,
            in_channels=in_channels,
            out_channels=inner_dim,
            strides=1,
            kernel_size=1,
            padding=0,
            conv_only=True,
        )

        self.transformer_blocks = nn.ModuleList(
            [
                BasicTransformerBlock(
                    num_channels=inner_dim,
                    num_attention_heads=num_attention_heads,
                    num_head_channels=num_head_channels,
                    dropout=dropout,
                    cross_attention_dim=cross_attention_dim,
                    upcast_attention=upcast_attention,
                )
                for _ in range(num_layers)
            ]
        )

        self.proj_out = zero_module(
            Convolution(
                spatial_dims=spatial_dims,
                in_channels=inner_dim,
                out_channels=in_channels,
                strides=1,
                kernel_size=1,
                padding=0,
                conv_only=True,
            )
        )

    def forward(self, x: torch.Tensor, context: torch.Tensor | None = None) -> torch.Tensor:
        # note: if no context is given, cross-attention defaults to self-attention
        batch = channel = height = width = depth = -1
        if self.spatial_dims == 2:
            batch, channel, height, width = x.shape
        if self.spatial_dims == 3:
            batch, channel, height, width, depth = x.shape

        residual = x
        x = self.norm(x)
        x = self.proj_in(x)

        inner_dim = x.shape[1]

        if self.spatial_dims == 2:
            x = x.permute(0, 2, 3, 1).reshape(batch, height * width, inner_dim)
        if self.spatial_dims == 3:
            x = x.permute(0, 2, 3, 4, 1).reshape(batch, height * width * depth, inner_dim)

        for block in self.transformer_blocks:
            x = block(x, context=context)

        if self.spatial_dims == 2:
            x = x.reshape(batch, height, width, inner_dim).permute(0, 3, 1, 2)
        if self.spatial_dims == 3:
            x = x.reshape(batch, height, width, depth, inner_dim).permute(0, 4, 1, 2, 3)

        x = self.proj_out(x)
        return x + residual


class AttentionBlock(nn.Module):
    """
    An attention block that allows spatial positions to attend to each other. Uses three q, k, v linear layers to
    compute attention.

    Args:
        spatial_dims: number of spatial dimensions.
        num_channels: number of input channels.
        num_head_channels: number of channels in each attention head.
        norm_num_groups: number of groups involved for the group normalisation layer. Ensure that your number of
            channels is divisible by this number.
        norm_eps: epsilon value to use for the normalisation.
    """

    def __init__(
        self,
        spatial_dims: int,
        num_channels: int,
        num_head_channels: int | None = None,
        norm_num_groups: int = 32,
        norm_eps: float = 1e-6,
        use_flash_attention: bool = False,
    ) -> None:
        super().__init__()
        self.use_flash_attention = use_flash_attention
        self.spatial_dims = spatial_dims
        self.num_channels = num_channels

        self.num_heads = num_channels // num_head_channels if num_head_channels is not None else 1
        self.scale = 1 / math.sqrt(num_channels / self.num_heads)

        self.norm = nn.GroupNorm(num_groups=norm_num_groups, num_channels=num_channels, eps=norm_eps, affine=True)

        self.to_q = nn.Linear(num_channels, num_channels)
        self.to_k = nn.Linear(num_channels, num_channels)
        self.to_v = nn.Linear(num_channels, num_channels)

        self.proj_attn = nn.Linear(num_channels, num_channels)

    def reshape_heads_to_batch_dim(self, x: torch.Tensor) -> torch.Tensor:
        batch_size, seq_len, dim = x.shape
        x = x.reshape(batch_size, seq_len, self.num_heads, dim // self.num_heads)
        x = x.permute(0, 2, 1, 3).reshape(batch_size * self.num_heads, seq_len, dim // self.num_heads)
        return x

    def reshape_batch_dim_to_heads(self, x: torch.Tensor) -> torch.Tensor:
        batch_size, seq_len, dim = x.shape
        x = x.reshape(batch_size // self.num_heads, self.num_heads, seq_len, dim)
        x = x.permute(0, 2, 1, 3).reshape(batch_size // self.num_heads, seq_len, dim * self.num_heads)
        return x

    def _memory_efficient_attention_xformers(
        self, query: torch.Tensor, key: torch.Tensor, value: torch.Tensor
    ) -> torch.Tensor:
        query = query.contiguous()
        key = key.contiguous()
        value = value.contiguous()
        x = xformers.ops.memory_efficient_attention(query, key, value, attn_bias=None)
        return x

    def _attention(self, query: torch.Tensor, key: torch.Tensor, value: torch.Tensor) -> torch.Tensor:
        attention_scores = torch.baddbmm(
            torch.empty(query.shape[0], query.shape[1], key.shape[1], dtype=query.dtype, device=query.device),
            query,
            key.transpose(-1, -2),
            beta=0,
            alpha=self.scale,
        )
        attention_probs = attention_scores.softmax(dim=-1)
        x = torch.bmm(attention_probs, value)
        return x

    def forward(self, x: torch.Tensor) -> torch.Tensor:
        residual = x

        batch = channel = height = width = depth = -1
        if self.spatial_dims == 2:
            batch, channel, height, width = x.shape
        if self.spatial_dims == 3:
            batch, channel, height, width, depth = x.shape

        # norm
        x = self.norm(x)

        if self.spatial_dims == 2:
            x = x.view(batch, channel, height * width).transpose(1, 2)
        if self.spatial_dims == 3:
            x = x.view(batch, channel, height * width * depth).transpose(1, 2)

        # proj to q, k, v
        query = self.to_q(x)
        key = self.to_k(x)
        value = self.to_v(x)

        # Multi-Head Attention
        query = self.reshape_heads_to_batch_dim(query)
        key = self.reshape_heads_to_batch_dim(key)
        value = self.reshape_heads_to_batch_dim(value)

        if self.use_flash_attention:
            x = self._memory_efficient_attention_xformers(query, key, value)
        else:
            x = self._attention(query, key, value)

        x = self.reshape_batch_dim_to_heads(x)
        x = x.to(query.dtype)

        if self.spatial_dims == 2:
            x = x.transpose(-1, -2).reshape(batch, channel, height, width)
        if self.spatial_dims == 3:
            x = x.transpose(-1, -2).reshape(batch, channel, height, width, depth)

        return x + residual


def get_timestep_embedding(timesteps: torch.Tensor, embedding_dim: int, max_period: int = 10000) -> torch.Tensor:
    """
    Create sinusoidal timestep embeddingsfollowing the implementation in Ho et al. "Denoising Diffusion Probabilistic
    Models" https://arxiv.org/abs/2006.11239.

    Args:
        timesteps: a 1-D Tensor of N indices, one per batch element.
        embedding_dim: the dimension of the output.
        max_period: controls the minimum frequency of the embeddings.
    """
    assert len(timesteps.shape) == 1, "Timesteps should be a 1d-array"

    half_dim = embedding_dim // 2
    exponent = -math.log(max_period) * torch.arange(start=0, end=half_dim, dtype=torch.float32, device=timesteps.device)
    freqs = torch.exp(exponent / half_dim)

    args = timesteps[:, None].float() * freqs[None, :]
    embedding = torch.cat([torch.cos(args), torch.sin(args)], dim=-1)

    # zero pad
    if embedding_dim % 2 == 1:
        embedding = torch.nn.functional.pad(embedding, (0, 1, 0, 0))

    return embedding


class Downsample(nn.Module):
    """
    Downsampling layer.

    Args:
        spatial_dims: number of spatial dimensions.
        num_channels: number of input channels.
        use_conv: if True uses Convolution instead of Pool average to perform downsampling.
        out_channels: number of output channels.
        padding: controls the amount of implicit zero-paddings on both sides for padding number of points
            for each dimension.
    """

    def __init__(
        self, spatial_dims: int, num_channels: int, use_conv: bool, out_channels: int | None = None, padding: int = 1
    ) -> None:
        super().__init__()
        self.num_channels = num_channels
        self.out_channels = out_channels or num_channels
        self.use_conv = use_conv
        if use_conv:
            self.op = Convolution(
                spatial_dims=spatial_dims,
                in_channels=self.num_channels,
                out_channels=self.out_channels,
                strides=2,
                kernel_size=3,
                padding=padding,
                conv_only=True,
            )
        else:
            assert self.num_channels == self.out_channels
            self.op = Pool[Pool.AVG, spatial_dims](kernel_size=2, stride=2)

    def forward(self, x: torch.Tensor, emb: torch.Tensor | None = None) -> torch.Tensor:
        del emb
        assert x.shape[1] == self.num_channels
        return self.op(x)


class Upsample(nn.Module):
    """
    Upsampling layer with an optional convolution.

    Args:
        spatial_dims: number of spatial dimensions.
        num_channels: number of input channels.
        use_conv: if True uses Convolution instead of Pool average to perform downsampling.
        out_channels: number of output channels.
        padding: controls the amount of implicit zero-paddings on both sides for padding number of points for each
            dimension.
    """

    def __init__(
        self, spatial_dims: int, num_channels: int, use_conv: bool, out_channels: int | None = None, padding: int = 1
    ) -> None:
        super().__init__()
        self.num_channels = num_channels
        self.out_channels = out_channels or num_channels
        self.use_conv = use_conv
        if use_conv:
            self.conv = Convolution(
                spatial_dims=spatial_dims,
                in_channels=self.num_channels,
                out_channels=self.out_channels,
                strides=1,
                kernel_size=3,
                padding=padding,
                conv_only=True,
            )
        else:
            self.conv = None

    def forward(self, x: torch.Tensor, emb: torch.Tensor | None = None) -> torch.Tensor:
        del emb
        assert x.shape[1] == self.num_channels

        # Cast to float32 to as 'upsample_nearest2d_out_frame' op does not support bfloat16
        # https://github.com/pytorch/pytorch/issues/86679
        dtype = x.dtype
        if dtype == torch.bfloat16:
            x = x.to(torch.float32)

        x = F.interpolate(x, scale_factor=2.0, mode="nearest")

        # If the input is bfloat16, we cast back to bfloat16
        if dtype == torch.bfloat16:
            x = x.to(dtype)

        if self.use_conv:
            x = self.conv(x)
        return x


class ResnetBlock(nn.Module):
    """
    Residual block with timestep conditioning.

    Args:
        spatial_dims: The number of spatial dimensions.
        in_channels: number of input channels.
        temb_channels: number of timestep embedding  channels.
        out_channels: number of output channels.
        up: if True, performs upsampling.
        down: if True, performs downsampling.
        norm_num_groups: number of groups for the group normalization.
        norm_eps: epsilon for the group normalization.
    """

    def __init__(
        self,
        spatial_dims: int,
        in_channels: int,
        temb_channels: int,
        out_channels: int | None = None,
        up: bool = False,
        down: bool = False,
        norm_num_groups: int = 32,
        norm_eps: float = 1e-6,
    ) -> None:
        super().__init__()
        self.spatial_dims = spatial_dims
        self.channels = in_channels
        self.emb_channels = temb_channels
        self.out_channels = out_channels or in_channels
        self.up = up
        self.down = down

        self.norm1 = nn.GroupNorm(num_groups=norm_num_groups, num_channels=in_channels, eps=norm_eps, affine=True)
        self.nonlinearity = nn.SiLU()
        self.conv1 = Convolution(
            spatial_dims=spatial_dims,
            in_channels=in_channels,
            out_channels=self.out_channels,
            strides=1,
            kernel_size=3,
            padding=1,
            conv_only=True,
        )

        self.upsample = self.downsample = None
        if self.up:
            self.upsample = Upsample(spatial_dims, in_channels, use_conv=False)
        elif down:
            self.downsample = Downsample(spatial_dims, in_channels, use_conv=False)

        self.time_emb_proj = nn.Linear(temb_channels, self.out_channels)

        self.norm2 = nn.GroupNorm(num_groups=norm_num_groups, num_channels=self.out_channels, eps=norm_eps, affine=True)
        self.conv2 = zero_module(
            Convolution(
                spatial_dims=spatial_dims,
                in_channels=self.out_channels,
                out_channels=self.out_channels,
                strides=1,
                kernel_size=3,
                padding=1,
                conv_only=True,
            )
        )

        if self.out_channels == in_channels:
            self.skip_connection = nn.Identity()
        else:
            self.skip_connection = Convolution(
                spatial_dims=spatial_dims,
                in_channels=in_channels,
                out_channels=self.out_channels,
                strides=1,
                kernel_size=1,
                padding=0,
                conv_only=True,
            )

    def forward(self, x: torch.Tensor, emb: torch.Tensor) -> torch.Tensor:
        h = x
        h = self.norm1(h)
        h = self.nonlinearity(h)

        if self.upsample is not None:
            if h.shape[0] >= 64:
                x = x.contiguous()
                h = h.contiguous()
            x = self.upsample(x)
            h = self.upsample(h)
        elif self.downsample is not None:
            x = self.downsample(x)
            h = self.downsample(h)

        h = self.conv1(h)

        if self.spatial_dims == 2:
            temb = self.time_emb_proj(self.nonlinearity(emb))[:, :, None, None]
        else:
            temb = self.time_emb_proj(self.nonlinearity(emb))[:, :, None, None, None]
        h = h + temb

        h = self.norm2(h)
        h = self.nonlinearity(h)
        h = self.conv2(h)

        return self.skip_connection(x) + h


class DownBlock(nn.Module):
    """
    Unet's down block containing resnet and downsamplers blocks.

    Args:
        spatial_dims: The number of spatial dimensions.
        in_channels: number of input channels.
        out_channels: number of output channels.
        temb_channels: number of timestep embedding channels.
        num_res_blocks: number of residual blocks.
        norm_num_groups: number of groups for the group normalization.
        norm_eps: epsilon for the group normalization.
        add_downsample: if True add downsample block.
        resblock_updown: if True use residual blocks for downsampling.
        downsample_padding: padding used in the downsampling block.
    """

    def __init__(
        self,
        spatial_dims: int,
        in_channels: int,
        out_channels: int,
        temb_channels: int,
        num_res_blocks: int = 1,
        norm_num_groups: int = 32,
        norm_eps: float = 1e-6,
        add_downsample: bool = True,
        resblock_updown: bool = False,
        downsample_padding: int = 1,
    ) -> None:
        super().__init__()
        self.resblock_updown = resblock_updown

        resnets = []

        for i in range(num_res_blocks):
            in_channels = in_channels if i == 0 else out_channels
            resnets.append(
                ResnetBlock(
                    spatial_dims=spatial_dims,
                    in_channels=in_channels,
                    out_channels=out_channels,
                    temb_channels=temb_channels,
                    norm_num_groups=norm_num_groups,
                    norm_eps=norm_eps,
                )
            )

        self.resnets = nn.ModuleList(resnets)

        if add_downsample:
            if resblock_updown:
                self.downsampler = ResnetBlock(
                    spatial_dims=spatial_dims,
                    in_channels=out_channels,
                    out_channels=out_channels,
                    temb_channels=temb_channels,
                    norm_num_groups=norm_num_groups,
                    norm_eps=norm_eps,
                    down=True,
                )
            else:
                self.downsampler = Downsample(
                    spatial_dims=spatial_dims,
                    num_channels=out_channels,
                    use_conv=True,
                    out_channels=out_channels,
                    padding=downsample_padding,
                )
        else:
            self.downsampler = None

    def forward(
        self, hidden_states: torch.Tensor, temb: torch.Tensor, context: torch.Tensor | None = None
    ) -> tuple[torch.Tensor, list[torch.Tensor]]:
        del context
        output_states = []

        for resnet in self.resnets:
            hidden_states = resnet(hidden_states, temb)
            output_states.append(hidden_states)

        if self.downsampler is not None:
            hidden_states = self.downsampler(hidden_states, temb)
            output_states.append(hidden_states)

        return hidden_states, output_states


class AttnDownBlock(nn.Module):
    """
    Unet's down block containing resnet, downsamplers and self-attention blocks.

    Args:
        spatial_dims: The number of spatial dimensions.
        in_channels: number of input channels.
        out_channels: number of output channels.
        temb_channels: number of timestep embedding  channels.
        num_res_blocks: number of residual blocks.
        norm_num_groups: number of groups for the group normalization.
        norm_eps: epsilon for the group normalization.
        add_downsample: if True add downsample block.
        resblock_updown: if True use residual blocks for downsampling.
        downsample_padding: padding used in the downsampling block.
        num_head_channels: number of channels in each attention head.
    """

    def __init__(
        self,
        spatial_dims: int,
        in_channels: int,
        out_channels: int,
        temb_channels: int,
        num_res_blocks: int = 1,
        norm_num_groups: int = 32,
        norm_eps: float = 1e-6,
        add_downsample: bool = True,
        resblock_updown: bool = False,
        downsample_padding: int = 1,
        num_head_channels: int = 1,
    ) -> None:
        super().__init__()
        self.resblock_updown = resblock_updown

        resnets = []
        attentions = []

        for i in range(num_res_blocks):
            in_channels = in_channels if i == 0 else out_channels
            resnets.append(
                ResnetBlock(
                    spatial_dims=spatial_dims,
                    in_channels=in_channels,
                    out_channels=out_channels,
                    temb_channels=temb_channels,
                    norm_num_groups=norm_num_groups,
                    norm_eps=norm_eps,
                )
            )
            attentions.append(
                AttentionBlock(
                    spatial_dims=spatial_dims,
                    num_channels=out_channels,
                    num_head_channels=num_head_channels,
                    norm_num_groups=norm_num_groups,
                    norm_eps=norm_eps,
                )
            )

        self.attentions = nn.ModuleList(attentions)
        self.resnets = nn.ModuleList(resnets)

        if add_downsample:
            if resblock_updown:
                self.downsampler = ResnetBlock(
                    spatial_dims=spatial_dims,
                    in_channels=out_channels,
                    out_channels=out_channels,
                    temb_channels=temb_channels,
                    norm_num_groups=norm_num_groups,
                    norm_eps=norm_eps,
                    down=True,
                )
            else:
                self.downsampler = Downsample(
                    spatial_dims=spatial_dims,
                    num_channels=out_channels,
                    use_conv=True,
                    out_channels=out_channels,
                    padding=downsample_padding,
                )
        else:
            self.downsampler = None

    def forward(
        self, hidden_states: torch.Tensor, temb: torch.Tensor, context: torch.Tensor | None = None
    ) -> tuple[torch.Tensor, list[torch.Tensor]]:
        del context
        output_states = []

        for resnet, attn in zip(self.resnets, self.attentions):
            hidden_states = resnet(hidden_states, temb)
            hidden_states = attn(hidden_states)
            output_states.append(hidden_states)

        if self.downsampler is not None:
            hidden_states = self.downsampler(hidden_states, temb)
            output_states.append(hidden_states)

        return hidden_states, output_states


class CrossAttnDownBlock(nn.Module):
    """
    Unet's down block containing resnet, downsamplers and cross-attention blocks.

    Args:
        spatial_dims: number of spatial dimensions.
        in_channels: number of input channels.
        out_channels: number of output channels.
        temb_channels: number of timestep embedding channels.
        num_res_blocks: number of residual blocks.
        norm_num_groups: number of groups for the group normalization.
        norm_eps: epsilon for the group normalization.
        add_downsample: if True add downsample block.
        resblock_updown: if True use residual blocks for downsampling.
        downsample_padding: padding used in the downsampling block.
        num_head_channels: number of channels in each attention head.
        transformer_num_layers: number of layers of Transformer blocks to use.
        cross_attention_dim: number of context dimensions to use.
        upcast_attention: if True, upcast attention operations to full precision.
    """

    def __init__(
        self,
        spatial_dims: int,
        in_channels: int,
        out_channels: int,
        temb_channels: int,
        num_res_blocks: int = 1,
        norm_num_groups: int = 32,
        norm_eps: float = 1e-6,
        add_downsample: bool = True,
        resblock_updown: bool = False,
        downsample_padding: int = 1,
        num_head_channels: int = 1,
        transformer_num_layers: int = 1,
        cross_attention_dim: int | None = None,
        upcast_attention: bool = False,
    ) -> None:
        super().__init__()
        self.resblock_updown = resblock_updown

        resnets = []
        attentions = []

        for i in range(num_res_blocks):
            in_channels = in_channels if i == 0 else out_channels
            resnets.append(
                ResnetBlock(
                    spatial_dims=spatial_dims,
                    in_channels=in_channels,
                    out_channels=out_channels,
                    temb_channels=temb_channels,
                    norm_num_groups=norm_num_groups,
                    norm_eps=norm_eps,
                )
            )

            attentions.append(
                SpatialTransformer(
                    spatial_dims=spatial_dims,
                    in_channels=out_channels,
                    num_attention_heads=out_channels // num_head_channels,
                    num_head_channels=num_head_channels,
                    num_layers=transformer_num_layers,
                    norm_num_groups=norm_num_groups,
                    norm_eps=norm_eps,
                    cross_attention_dim=cross_attention_dim,
                    upcast_attention=upcast_attention,
                )
            )

        self.attentions = nn.ModuleList(attentions)
        self.resnets = nn.ModuleList(resnets)

        if add_downsample:
            if resblock_updown:
                self.downsampler = ResnetBlock(
                    spatial_dims=spatial_dims,
                    in_channels=out_channels,
                    out_channels=out_channels,
                    temb_channels=temb_channels,
                    norm_num_groups=norm_num_groups,
                    norm_eps=norm_eps,
                    down=True,
                )
            else:
                self.downsampler = Downsample(
                    spatial_dims=spatial_dims,
                    num_channels=out_channels,
                    use_conv=True,
                    out_channels=out_channels,
                    padding=downsample_padding,
                )
        else:
            self.downsampler = None

    def forward(
        self, hidden_states: torch.Tensor, temb: torch.Tensor, context: torch.Tensor | None = None
    ) -> tuple[torch.Tensor, list[torch.Tensor]]:
        output_states = []

        for resnet, attn in zip(self.resnets, self.attentions):
            hidden_states = resnet(hidden_states, temb)
            hidden_states = attn(hidden_states, context=context)
            output_states.append(hidden_states)

        if self.downsampler is not None:
            hidden_states = self.downsampler(hidden_states, temb)
            output_states.append(hidden_states)

        return hidden_states, output_states


class AttnMidBlock(nn.Module):
    """
    Unet's mid block containing resnet and self-attention blocks.

    Args:
        spatial_dims: The number of spatial dimensions.
        in_channels: number of input channels.
        temb_channels: number of timestep embedding channels.
        norm_num_groups: number of groups for the group normalization.
        norm_eps: epsilon for the group normalization.
        num_head_channels: number of channels in each attention head.
    """

    def __init__(
        self,
        spatial_dims: int,
        in_channels: int,
        temb_channels: int,
        norm_num_groups: int = 32,
        norm_eps: float = 1e-6,
        num_head_channels: int = 1,
    ) -> None:
        super().__init__()
        self.attention = None

        self.resnet_1 = ResnetBlock(
            spatial_dims=spatial_dims,
            in_channels=in_channels,
            out_channels=in_channels,
            temb_channels=temb_channels,
            norm_num_groups=norm_num_groups,
            norm_eps=norm_eps,
        )
        self.attention = AttentionBlock(
            spatial_dims=spatial_dims,
            num_channels=in_channels,
            num_head_channels=num_head_channels,
            norm_num_groups=norm_num_groups,
            norm_eps=norm_eps,
        )

        self.resnet_2 = ResnetBlock(
            spatial_dims=spatial_dims,
            in_channels=in_channels,
            out_channels=in_channels,
            temb_channels=temb_channels,
            norm_num_groups=norm_num_groups,
            norm_eps=norm_eps,
        )

    def forward(
        self, hidden_states: torch.Tensor, temb: torch.Tensor, context: torch.Tensor | None = None
    ) -> torch.Tensor:
        del context
        hidden_states = self.resnet_1(hidden_states, temb)
        hidden_states = self.attention(hidden_states)
        hidden_states = self.resnet_2(hidden_states, temb)

        return hidden_states


class CrossAttnMidBlock(nn.Module):
    """
    Unet's mid block containing resnet and cross-attention blocks.

    Args:
        spatial_dims: The number of spatial dimensions.
        in_channels: number of input channels.
        temb_channels: number of timestep embedding channels
        norm_num_groups: number of groups for the group normalization.
        norm_eps: epsilon for the group normalization.
        num_head_channels: number of channels in each attention head.
        transformer_num_layers: number of layers of Transformer blocks to use.
        cross_attention_dim: number of context dimensions to use.
        upcast_attention: if True, upcast attention operations to full precision.
    """

    def __init__(
        self,
        spatial_dims: int,
        in_channels: int,
        temb_channels: int,
        norm_num_groups: int = 32,
        norm_eps: float = 1e-6,
        num_head_channels: int = 1,
        transformer_num_layers: int = 1,
        cross_attention_dim: int | None = None,
        upcast_attention: bool = False,
    ) -> None:
        super().__init__()
        self.attention = None

        self.resnet_1 = ResnetBlock(
            spatial_dims=spatial_dims,
            in_channels=in_channels,
            out_channels=in_channels,
            temb_channels=temb_channels,
            norm_num_groups=norm_num_groups,
            norm_eps=norm_eps,
        )
        self.attention = SpatialTransformer(
            spatial_dims=spatial_dims,
            in_channels=in_channels,
            num_attention_heads=in_channels // num_head_channels,
            num_head_channels=num_head_channels,
            num_layers=transformer_num_layers,
            norm_num_groups=norm_num_groups,
            norm_eps=norm_eps,
            cross_attention_dim=cross_attention_dim,
            upcast_attention=upcast_attention,
        )
        self.resnet_2 = ResnetBlock(
            spatial_dims=spatial_dims,
            in_channels=in_channels,
            out_channels=in_channels,
            temb_channels=temb_channels,
            norm_num_groups=norm_num_groups,
            norm_eps=norm_eps,
        )

    def forward(
        self, hidden_states: torch.Tensor, temb: torch.Tensor, context: torch.Tensor | None = None
    ) -> torch.Tensor:
        hidden_states = self.resnet_1(hidden_states, temb)
        hidden_states = self.attention(hidden_states, context=context)
        hidden_states = self.resnet_2(hidden_states, temb)

        return hidden_states


class UpBlock(nn.Module):
    """
    Unet's up block containing resnet and upsamplers blocks.

    Args:
        spatial_dims: The number of spatial dimensions.
        in_channels: number of input channels.
        prev_output_channel: number of channels from residual connection.
        out_channels: number of output channels.
        temb_channels: number of timestep embedding channels.
        num_res_blocks: number of residual blocks.
        norm_num_groups: number of groups for the group normalization.
        norm_eps: epsilon for the group normalization.
        add_upsample: if True add downsample block.
        resblock_updown: if True use residual blocks for upsampling.
    """

    def __init__(
        self,
        spatial_dims: int,
        in_channels: int,
        prev_output_channel: int,
        out_channels: int,
        temb_channels: int,
        num_res_blocks: int = 1,
        norm_num_groups: int = 32,
        norm_eps: float = 1e-6,
        add_upsample: bool = True,
        resblock_updown: bool = False,
    ) -> None:
        super().__init__()
        self.resblock_updown = resblock_updown
        resnets = []

        for i in range(num_res_blocks):
            res_skip_channels = in_channels if (i == num_res_blocks - 1) else out_channels
            resnet_in_channels = prev_output_channel if i == 0 else out_channels

            resnets.append(
                ResnetBlock(
                    spatial_dims=spatial_dims,
                    in_channels=resnet_in_channels + res_skip_channels,
                    out_channels=out_channels,
                    temb_channels=temb_channels,
                    norm_num_groups=norm_num_groups,
                    norm_eps=norm_eps,
                )
            )

        self.resnets = nn.ModuleList(resnets)

        if add_upsample:
            if resblock_updown:
                self.upsampler = ResnetBlock(
                    spatial_dims=spatial_dims,
                    in_channels=out_channels,
                    out_channels=out_channels,
                    temb_channels=temb_channels,
                    norm_num_groups=norm_num_groups,
                    norm_eps=norm_eps,
                    up=True,
                )
            else:
                self.upsampler = Upsample(
                    spatial_dims=spatial_dims, num_channels=out_channels, use_conv=True, out_channels=out_channels
                )
        else:
            self.upsampler = None

    def forward(
        self,
        hidden_states: torch.Tensor,
        res_hidden_states_list: list[torch.Tensor],
        temb: torch.Tensor,
        context: torch.Tensor | None = None,
    ) -> torch.Tensor:
        del context
        for resnet in self.resnets:
            # pop res hidden states
            res_hidden_states = res_hidden_states_list[-1]
            res_hidden_states_list = res_hidden_states_list[:-1]
            hidden_states = torch.cat([hidden_states, res_hidden_states], dim=1)

            hidden_states = resnet(hidden_states, temb)

        if self.upsampler is not None:
            hidden_states = self.upsampler(hidden_states, temb)

        return hidden_states


class AttnUpBlock(nn.Module):
    """
    Unet's up block containing resnet, upsamplers, and self-attention blocks.

    Args:
        spatial_dims: The number of spatial dimensions.
        in_channels: number of input channels.
        prev_output_channel: number of channels from residual connection.
        out_channels: number of output channels.
        temb_channels: number of timestep embedding channels.
        num_res_blocks: number of residual blocks.
        norm_num_groups: number of groups for the group normalization.
        norm_eps: epsilon for the group normalization.
        add_upsample: if True add downsample block.
        resblock_updown: if True use residual blocks for upsampling.
        num_head_channels: number of channels in each attention head.
    """

    def __init__(
        self,
        spatial_dims: int,
        in_channels: int,
        prev_output_channel: int,
        out_channels: int,
        temb_channels: int,
        num_res_blocks: int = 1,
        norm_num_groups: int = 32,
        norm_eps: float = 1e-6,
        add_upsample: bool = True,
        resblock_updown: bool = False,
        num_head_channels: int = 1,
    ) -> None:
        super().__init__()
        self.resblock_updown = resblock_updown

        resnets = []
        attentions = []

        for i in range(num_res_blocks):
            res_skip_channels = in_channels if (i == num_res_blocks - 1) else out_channels
            resnet_in_channels = prev_output_channel if i == 0 else out_channels

            resnets.append(
                ResnetBlock(
                    spatial_dims=spatial_dims,
                    in_channels=resnet_in_channels + res_skip_channels,
                    out_channels=out_channels,
                    temb_channels=temb_channels,
                    norm_num_groups=norm_num_groups,
                    norm_eps=norm_eps,
                )
            )
            attentions.append(
                AttentionBlock(
                    spatial_dims=spatial_dims,
                    num_channels=out_channels,
                    num_head_channels=num_head_channels,
                    norm_num_groups=norm_num_groups,
                    norm_eps=norm_eps,
                )
            )

        self.resnets = nn.ModuleList(resnets)
        self.attentions = nn.ModuleList(attentions)

        if add_upsample:
            if resblock_updown:
                self.upsampler = ResnetBlock(
                    spatial_dims=spatial_dims,
                    in_channels=out_channels,
                    out_channels=out_channels,
                    temb_channels=temb_channels,
                    norm_num_groups=norm_num_groups,
                    norm_eps=norm_eps,
                    up=True,
                )
            else:
                self.upsampler = Upsample(
                    spatial_dims=spatial_dims, num_channels=out_channels, use_conv=True, out_channels=out_channels
                )
        else:
            self.upsampler = None

    def forward(
        self,
        hidden_states: torch.Tensor,
        res_hidden_states_list: list[torch.Tensor],
        temb: torch.Tensor,
        context: torch.Tensor | None = None,
    ) -> torch.Tensor:
        del context
        for resnet, attn in zip(self.resnets, self.attentions):
            # pop res hidden states
            res_hidden_states = res_hidden_states_list[-1]
            res_hidden_states_list = res_hidden_states_list[:-1]
            hidden_states = torch.cat([hidden_states, res_hidden_states], dim=1)

            hidden_states = resnet(hidden_states, temb)
            hidden_states = attn(hidden_states)

        if self.upsampler is not None:
            hidden_states = self.upsampler(hidden_states, temb)

        return hidden_states


class CrossAttnUpBlock(nn.Module):
    """
    Unet's up block containing resnet, upsamplers, and self-attention blocks.

    Args:
        spatial_dims: The number of spatial dimensions.
        in_channels: number of input channels.
        prev_output_channel: number of channels from residual connection.
        out_channels: number of output channels.
        temb_channels: number of timestep embedding channels.
        num_res_blocks: number of residual blocks.
        norm_num_groups: number of groups for the group normalization.
        norm_eps: epsilon for the group normalization.
        add_upsample: if True add downsample block.
        resblock_updown: if True use residual blocks for upsampling.
        num_head_channels: number of channels in each attention head.
        transformer_num_layers: number of layers of Transformer blocks to use.
        cross_attention_dim: number of context dimensions to use.
        upcast_attention: if True, upcast attention operations to full precision.
    """

    def __init__(
        self,
        spatial_dims: int,
        in_channels: int,
        prev_output_channel: int,
        out_channels: int,
        temb_channels: int,
        num_res_blocks: int = 1,
        norm_num_groups: int = 32,
        norm_eps: float = 1e-6,
        add_upsample: bool = True,
        resblock_updown: bool = False,
        num_head_channels: int = 1,
        transformer_num_layers: int = 1,
        cross_attention_dim: int | None = None,
        upcast_attention: bool = False,
    ) -> None:
        super().__init__()
        self.resblock_updown = resblock_updown

        resnets = []
        attentions = []

        for i in range(num_res_blocks):
            res_skip_channels = in_channels if (i == num_res_blocks - 1) else out_channels
            resnet_in_channels = prev_output_channel if i == 0 else out_channels

            resnets.append(
                ResnetBlock(
                    spatial_dims=spatial_dims,
                    in_channels=resnet_in_channels + res_skip_channels,
                    out_channels=out_channels,
                    temb_channels=temb_channels,
                    norm_num_groups=norm_num_groups,
                    norm_eps=norm_eps,
                )
            )
            attentions.append(
                SpatialTransformer(
                    spatial_dims=spatial_dims,
                    in_channels=out_channels,
                    num_attention_heads=out_channels // num_head_channels,
                    num_head_channels=num_head_channels,
                    norm_num_groups=norm_num_groups,
                    norm_eps=norm_eps,
                    num_layers=transformer_num_layers,
                    cross_attention_dim=cross_attention_dim,
                    upcast_attention=upcast_attention,
                )
            )

        self.attentions = nn.ModuleList(attentions)
        self.resnets = nn.ModuleList(resnets)

        if add_upsample:
            if resblock_updown:
                self.upsampler = ResnetBlock(
                    spatial_dims=spatial_dims,
                    in_channels=out_channels,
                    out_channels=out_channels,
                    temb_channels=temb_channels,
                    norm_num_groups=norm_num_groups,
                    norm_eps=norm_eps,
                    up=True,
                )
            else:
                self.upsampler = Upsample(
                    spatial_dims=spatial_dims, num_channels=out_channels, use_conv=True, out_channels=out_channels
                )
        else:
            self.upsampler = None

    def forward(
        self,
        hidden_states: torch.Tensor,
        res_hidden_states_list: list[torch.Tensor],
        temb: torch.Tensor,
        context: torch.Tensor | None = None,
    ) -> torch.Tensor:
        for resnet, attn in zip(self.resnets, self.attentions):
            # pop res hidden states
            res_hidden_states = res_hidden_states_list[-1]
            res_hidden_states_list = res_hidden_states_list[:-1]
            hidden_states = torch.cat([hidden_states, res_hidden_states], dim=1)

            hidden_states = resnet(hidden_states, temb)
            hidden_states = attn(hidden_states, context=context)

        if self.upsampler is not None:
            hidden_states = self.upsampler(hidden_states, temb)

        return hidden_states


def get_down_block(
    spatial_dims: int,
    in_channels: int,
    out_channels: int,
    temb_channels: int,
    num_res_blocks: int,
    norm_num_groups: int,
    norm_eps: float,
    add_downsample: bool,
    resblock_updown: bool,
    with_attn: bool,
    with_cross_attn: bool,
    num_head_channels: int,
    transformer_num_layers: int,
    cross_attention_dim: int | None,
    upcast_attention: bool = False,
) -> nn.Module:
    if with_attn:
        return AttnDownBlock(
            spatial_dims=spatial_dims,
            in_channels=in_channels,
            out_channels=out_channels,
            temb_channels=temb_channels,
            num_res_blocks=num_res_blocks,
            norm_num_groups=norm_num_groups,
            norm_eps=norm_eps,
            add_downsample=add_downsample,
            resblock_updown=resblock_updown,
            num_head_channels=num_head_channels,
        )
    elif with_cross_attn:
        return CrossAttnDownBlock(
            spatial_dims=spatial_dims,
            in_channels=in_channels,
            out_channels=out_channels,
            temb_channels=temb_channels,
            num_res_blocks=num_res_blocks,
            norm_num_groups=norm_num_groups,
            norm_eps=norm_eps,
            add_downsample=add_downsample,
            resblock_updown=resblock_updown,
            num_head_channels=num_head_channels,
            transformer_num_layers=transformer_num_layers,
            cross_attention_dim=cross_attention_dim,
            upcast_attention=upcast_attention,
        )
    else:
        return DownBlock(
            spatial_dims=spatial_dims,
            in_channels=in_channels,
            out_channels=out_channels,
            temb_channels=temb_channels,
            num_res_blocks=num_res_blocks,
            norm_num_groups=norm_num_groups,
            norm_eps=norm_eps,
            add_downsample=add_downsample,
            resblock_updown=resblock_updown,
        )


def get_mid_block(
    spatial_dims: int,
    in_channels: int,
    temb_channels: int,
    norm_num_groups: int,
    norm_eps: float,
    with_conditioning: bool,
    num_head_channels: int,
    transformer_num_layers: int,
    cross_attention_dim: int | None,
    upcast_attention: bool = False,
) -> nn.Module:
    if with_conditioning:
        return CrossAttnMidBlock(
            spatial_dims=spatial_dims,
            in_channels=in_channels,
            temb_channels=temb_channels,
            norm_num_groups=norm_num_groups,
            norm_eps=norm_eps,
            num_head_channels=num_head_channels,
            transformer_num_layers=transformer_num_layers,
            cross_attention_dim=cross_attention_dim,
            upcast_attention=upcast_attention,
        )
    else:
        return AttnMidBlock(
            spatial_dims=spatial_dims,
            in_channels=in_channels,
            temb_channels=temb_channels,
            norm_num_groups=norm_num_groups,
            norm_eps=norm_eps,
            num_head_channels=num_head_channels,
        )


def get_up_block(
    spatial_dims: int,
    in_channels: int,
    prev_output_channel: int,
    out_channels: int,
    temb_channels: int,
    num_res_blocks: int,
    norm_num_groups: int,
    norm_eps: float,
    add_upsample: bool,
    resblock_updown: bool,
    with_attn: bool,
    with_cross_attn: bool,
    num_head_channels: int,
    transformer_num_layers: int,
    cross_attention_dim: int | None,
    upcast_attention: bool = False,
) -> nn.Module:
    if with_attn:
        return AttnUpBlock(
            spatial_dims=spatial_dims,
            in_channels=in_channels,
            prev_output_channel=prev_output_channel,
            out_channels=out_channels,
            temb_channels=temb_channels,
            num_res_blocks=num_res_blocks,
            norm_num_groups=norm_num_groups,
            norm_eps=norm_eps,
            add_upsample=add_upsample,
            resblock_updown=resblock_updown,
            num_head_channels=num_head_channels,
        )
    elif with_cross_attn:
        return CrossAttnUpBlock(
            spatial_dims=spatial_dims,
            in_channels=in_channels,
            prev_output_channel=prev_output_channel,
            out_channels=out_channels,
            temb_channels=temb_channels,
            num_res_blocks=num_res_blocks,
            norm_num_groups=norm_num_groups,
            norm_eps=norm_eps,
            add_upsample=add_upsample,
            resblock_updown=resblock_updown,
            num_head_channels=num_head_channels,
            transformer_num_layers=transformer_num_layers,
            cross_attention_dim=cross_attention_dim,
            upcast_attention=upcast_attention,
        )
    else:
        return UpBlock(
            spatial_dims=spatial_dims,
            in_channels=in_channels,
            prev_output_channel=prev_output_channel,
            out_channels=out_channels,
            temb_channels=temb_channels,
            num_res_blocks=num_res_blocks,
            norm_num_groups=norm_num_groups,
            norm_eps=norm_eps,
            add_upsample=add_upsample,
            resblock_updown=resblock_updown,
        )


class DiffusionModelUNet(nn.Module):
    """
    Unet network with timestep embedding and attention mechanisms for conditioning based on
    Rombach et al. "High-Resolution Image Synthesis with Latent Diffusion Models" https://arxiv.org/abs/2112.10752
    and Pinaya et al. "Brain Imaging Generation with Latent Diffusion Models" https://arxiv.org/abs/2209.07162

    Args:
        spatial_dims: number of spatial dimensions.
        in_channels: number of input channels.
        out_channels: number of output channels.
        num_res_blocks: number of residual blocks (see ResnetBlock) per level.
        num_channels: tuple of block output channels.
        attention_levels: list of levels to add attention.
        norm_num_groups: number of groups for the normalization.
        norm_eps: epsilon for the normalization.
        resblock_updown: if True use residual blocks for up/downsampling.
        num_head_channels: number of channels in each attention head.
        with_conditioning: if True add spatial transformers to perform conditioning.
        transformer_num_layers: number of layers of Transformer blocks to use.
        cross_attention_dim: number of context dimensions to use.
        num_class_embeds: if specified (as an int), then this model will be class-conditional with `num_class_embeds`
        classes.
        upcast_attention: if True, upcast attention operations to full precision.
        use_flash_attention: if True, use flash attention for a memory efficient attention mechanism.
    """

    def __init__(
        self,
        spatial_dims: int,
        in_channels: int,
        out_channels: int,
        num_res_blocks: Sequence[int] | int = (2, 2, 2, 2),
        num_channels: Sequence[int] = (32, 64, 64, 64),
        attention_levels: Sequence[bool] = (False, False, True, True),
        norm_num_groups: int = 32,
        norm_eps: float = 1e-6,
        resblock_updown: bool = False,
        num_head_channels: int | Sequence[int] = 8,
        with_conditioning: bool = False,
        transformer_num_layers: int = 1,
        cross_attention_dim: int | None = None,
        num_class_embeds: int | None = None,
        upcast_attention: bool = False,
        use_flash_attention: bool = False,
    ) -> None:
        super().__init__()
        if with_conditioning is True and cross_attention_dim is None:
            raise ValueError(
                "DiffusionModelUNet expects dimension of the cross-attention conditioning (cross_attention_dim) "
                "when using with_conditioning."
            )
        if cross_attention_dim is not None and with_conditioning is False:
            raise ValueError(
                "DiffusionModelUNet expects with_conditioning=True when specifying the cross_attention_dim."
            )

        # All number of channels should be multiple of num_groups
        if any((out_channel % norm_num_groups) != 0 for out_channel in num_channels):
            raise ValueError("DiffusionModelUNet expects all num_channels being multiple of norm_num_groups")

        if len(num_channels) != len(attention_levels):
            raise ValueError("DiffusionModelUNet expects num_channels being same size of attention_levels")

        if isinstance(num_head_channels, int):
            num_head_channels = ensure_tuple_rep(num_head_channels, len(attention_levels))

        if len(num_head_channels) != len(attention_levels):
            raise ValueError(
                "num_head_channels should have the same length as attention_levels. For the i levels without attention,"
                " i.e. `attention_level[i]=False`, the num_head_channels[i] will be ignored."
            )

<<<<<<< HEAD
        if has_xformers is False and use_flash_attention is True:
            raise ValueError("DiffusionModelUNet expects xformers to be installed when using flash attention.")

        if use_flash_attention is True and not torch.cuda.is_available():
            raise ValueError(
                "torch.cuda.is_available() should be True but is False. Flash attention is only available for GPU."
=======
        if isinstance(num_res_blocks, int):
            num_res_blocks = ensure_tuple_rep(num_res_blocks, len(num_channels))

        if len(num_res_blocks) != len(num_channels):
            raise ValueError(
                "`num_res_blocks` should be a single integer or a tuple of integers with the same length as "
                "`num_channels`."
>>>>>>> aadd90f3
            )

        self.in_channels = in_channels
        self.block_out_channels = num_channels
        self.out_channels = out_channels
        self.num_res_blocks = num_res_blocks
        self.attention_levels = attention_levels
        self.num_head_channels = num_head_channels
        self.with_conditioning = with_conditioning

        # input
        self.conv_in = Convolution(
            spatial_dims=spatial_dims,
            in_channels=in_channels,
            out_channels=num_channels[0],
            strides=1,
            kernel_size=3,
            padding=1,
            conv_only=True,
        )

        # time
        time_embed_dim = num_channels[0] * 4
        self.time_embed = nn.Sequential(
            nn.Linear(num_channels[0], time_embed_dim), nn.SiLU(), nn.Linear(time_embed_dim, time_embed_dim)
        )

        # class embedding
        self.num_class_embeds = num_class_embeds
        if num_class_embeds is not None:
            self.class_embedding = nn.Embedding(num_class_embeds, time_embed_dim)

        # down
        self.down_blocks = nn.ModuleList([])
        output_channel = num_channels[0]
        for i in range(len(num_channels)):
            input_channel = output_channel
            output_channel = num_channels[i]
            is_final_block = i == len(num_channels) - 1

            down_block = get_down_block(
                spatial_dims=spatial_dims,
                in_channels=input_channel,
                out_channels=output_channel,
                temb_channels=time_embed_dim,
                num_res_blocks=num_res_blocks[i],
                norm_num_groups=norm_num_groups,
                norm_eps=norm_eps,
                add_downsample=not is_final_block,
                resblock_updown=resblock_updown,
                with_attn=(attention_levels[i] and not with_conditioning),
                with_cross_attn=(attention_levels[i] and with_conditioning),
                num_head_channels=num_head_channels[i],
                transformer_num_layers=transformer_num_layers,
                cross_attention_dim=cross_attention_dim,
                upcast_attention=upcast_attention,
            )

            self.down_blocks.append(down_block)

        # mid
        self.middle_block = get_mid_block(
            spatial_dims=spatial_dims,
            in_channels=num_channels[-1],
            temb_channels=time_embed_dim,
            norm_num_groups=norm_num_groups,
            norm_eps=norm_eps,
            with_conditioning=with_conditioning,
            num_head_channels=num_head_channels[-1],
            transformer_num_layers=transformer_num_layers,
            cross_attention_dim=cross_attention_dim,
            upcast_attention=upcast_attention,
        )

        # up
        self.up_blocks = nn.ModuleList([])
        reversed_block_out_channels = list(reversed(num_channels))
        reversed_num_res_blocks = list(reversed(num_res_blocks))
        reversed_attention_levels = list(reversed(attention_levels))
        reversed_num_head_channels = list(reversed(num_head_channels))
        output_channel = reversed_block_out_channels[0]
        for i in range(len(reversed_block_out_channels)):
            prev_output_channel = output_channel
            output_channel = reversed_block_out_channels[i]
            input_channel = reversed_block_out_channels[min(i + 1, len(num_channels) - 1)]

            is_final_block = i == len(num_channels) - 1

            up_block = get_up_block(
                spatial_dims=spatial_dims,
                in_channels=input_channel,
                prev_output_channel=prev_output_channel,
                out_channels=output_channel,
                temb_channels=time_embed_dim,
                num_res_blocks=reversed_num_res_blocks[i] + 1,
                norm_num_groups=norm_num_groups,
                norm_eps=norm_eps,
                add_upsample=not is_final_block,
                resblock_updown=resblock_updown,
                with_attn=(reversed_attention_levels[i] and not with_conditioning),
                with_cross_attn=(reversed_attention_levels[i] and with_conditioning),
                num_head_channels=reversed_num_head_channels[i],
                transformer_num_layers=transformer_num_layers,
                cross_attention_dim=cross_attention_dim,
                upcast_attention=upcast_attention,
            )

            self.up_blocks.append(up_block)

        # out
        self.out = nn.Sequential(
            nn.GroupNorm(num_groups=norm_num_groups, num_channels=num_channels[0], eps=norm_eps, affine=True),
            nn.SiLU(),
            zero_module(
                Convolution(
                    spatial_dims=spatial_dims,
                    in_channels=num_channels[0],
                    out_channels=out_channels,
                    strides=1,
                    kernel_size=3,
                    padding=1,
                    conv_only=True,
                )
            ),
        )

    def forward(
        self,
        x: torch.Tensor,
        timesteps: torch.Tensor,
        context: torch.Tensor | None = None,
        class_labels: torch.Tensor | None = None,
    ) -> torch.Tensor:
        """
        Args:
            x: input tensor (N, C, SpatialDims).
            timesteps: timestep tensor (N,).
            context: context tensor (N, 1, ContextDim).
            class_labels: context tensor (N, ).
        """
        # 1. time
        t_emb = get_timestep_embedding(timesteps, self.block_out_channels[0])

        # timesteps does not contain any weights and will always return f32 tensors
        # but time_embedding might actually be running in fp16. so we need to cast here.
        # there might be better ways to encapsulate this.
        t_emb = t_emb.to(dtype=x.dtype)
        emb = self.time_embed(t_emb)

        # 2. class
        if self.num_class_embeds is not None:
            if class_labels is None:
                raise ValueError("class_labels should be provided when num_class_embeds > 0")
            class_emb = self.class_embedding(class_labels)
            class_emb = class_emb.to(dtype=x.dtype)
            emb = emb + class_emb

        # 3. initial convolution
        h = self.conv_in(x)

        # 4. down
        if context is not None and self.with_conditioning is False:
            raise ValueError("model should have with_conditioning = True if context is provided")
        down_block_res_samples: list[torch.Tensor] = [h]
        for downsample_block in self.down_blocks:
            h, res_samples = downsample_block(hidden_states=h, temb=emb, context=context)
            for residual in res_samples:
                down_block_res_samples.append(residual)

        # 5. mid
        h = self.middle_block(hidden_states=h, temb=emb, context=context)

        # 6. up
        for upsample_block in self.up_blocks:
            res_samples = down_block_res_samples[-len(upsample_block.resnets) :]
            down_block_res_samples = down_block_res_samples[: -len(upsample_block.resnets)]
            h = upsample_block(hidden_states=h, res_hidden_states_list=res_samples, temb=emb, context=context)

        # 7. output block
        h = self.out(h)

        return h<|MERGE_RESOLUTION|>--- conflicted
+++ resolved
@@ -1657,14 +1657,6 @@
                 " i.e. `attention_level[i]=False`, the num_head_channels[i] will be ignored."
             )
 
-<<<<<<< HEAD
-        if has_xformers is False and use_flash_attention is True:
-            raise ValueError("DiffusionModelUNet expects xformers to be installed when using flash attention.")
-
-        if use_flash_attention is True and not torch.cuda.is_available():
-            raise ValueError(
-                "torch.cuda.is_available() should be True but is False. Flash attention is only available for GPU."
-=======
         if isinstance(num_res_blocks, int):
             num_res_blocks = ensure_tuple_rep(num_res_blocks, len(num_channels))
 
@@ -1672,7 +1664,14 @@
             raise ValueError(
                 "`num_res_blocks` should be a single integer or a tuple of integers with the same length as "
                 "`num_channels`."
->>>>>>> aadd90f3
+            )
+
+        if has_xformers is False and use_flash_attention is True:
+            raise ValueError("DiffusionModelUNet expects xformers to be installed when using flash attention.")
+
+        if use_flash_attention is True and not torch.cuda.is_available():
+            raise ValueError(
+                "torch.cuda.is_available() should be True but is False. Flash attention is only available for GPU."
             )
 
         self.in_channels = in_channels
