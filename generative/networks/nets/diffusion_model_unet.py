# Copyright (c) MONAI Consortium
# Licensed under the Apache License, Version 2.0 (the "License");
# you may not use this file except in compliance with the License.
# You may obtain a copy of the License at
#     http://www.apache.org/licenses/LICENSE-2.0
# Unless required by applicable law or agreed to in writing, software
# distributed under the License is distributed on an "AS IS" BASIS,
# WITHOUT WARRANTIES OR CONDITIONS OF ANY KIND, either express or implied.
# See the License for the specific language governing permissions and
# limitations under the License.

# =========================================================================
# Adapted from https://github.com/huggingface/diffusers
# which has the following license:
# https://github.com/huggingface/diffusers/blob/main/LICENSE

# Copyright 2022 UC Berkeley Team and The HuggingFace Team. All rights reserved.
#
# Licensed under the Apache License, Version 2.0 (the "License");
# you may not use this file except in compliance with the License.
# You may obtain a copy of the License at
#
#     http://www.apache.org/licenses/LICENSE-2.0
#
# Unless required by applicable law or agreed to in writing, software
# distributed under the License is distributed on an "AS IS" BASIS,
# WITHOUT WARRANTIES OR CONDITIONS OF ANY KIND, either express or implied.
# See the License for the specific language governing permissions and
# limitations under the License.
# =========================================================================

import math
from typing import List, Optional, Sequence, Tuple, Union

import torch
import torch.nn.functional as F
from monai.networks.blocks import Convolution
from monai.networks.layers.factories import Pool
from torch import nn

__all__ = ["DiffusionModelUNet"]


def zero_module(module: nn.Module) -> nn.Module:
    """
    Zero out the parameters of a module and return it.
    """
    for p in module.parameters():
        p.detach().zero_()
    return module


class GEGLU(nn.Module):
    """
    A variant of the gated linear unit activation function from https://arxiv.org/abs/2002.05202.

    Args:
        dim_in: number of channels in the input.
        dim_out: number of channels in the output.
    """

    def __init__(self, dim_in: int, dim_out: int) -> None:
        super().__init__()
        self.proj = nn.Linear(dim_in, dim_out * 2)

    def forward(self, x: torch.Tensor) -> torch.Tensor:
        x, gate = self.proj(x).chunk(2, dim=-1)
        return x * F.gelu(gate.to(dtype=torch.float32)).to(dtype=gate.dtype)


class FeedForward(nn.Module):
    """
    A feed-forward layer.

    Args:
        num_channels: number of channels in the input.
        dim_out: number of channels in the output. If not given, defaults to `dim`.
        mult: multiplier to use for the hidden dimension.
        dropout: dropout probability to use.
    """

    def __init__(self, num_channels: int, dim_out: Optional[int] = None, mult: int = 4, dropout: float = 0.0) -> None:
        super().__init__()
        inner_dim = int(num_channels * mult)
        dim_out = dim_out if dim_out is not None else num_channels

        self.net = nn.Sequential(GEGLU(num_channels, inner_dim), nn.Dropout(dropout), nn.Linear(inner_dim, dim_out))

    def forward(self, x: torch.Tensor) -> torch.Tensor:
        return self.net(x)


class CrossAttention(nn.Module):
    """
    A cross attention layer.

    Args:
        query_dim: number of channels in the query.
        cross_attention_dim: number of channels in the context.
        num_attention_heads: number of heads to use for multi-head attention.
        num_head_channels: number of channels in each head.
        dropout: dropout probability to use.
    """

    def __init__(
        self,
        query_dim: int,
        cross_attention_dim: Optional[int] = None,
        num_attention_heads: int = 8,
        num_head_channels: int = 64,
        dropout: float = 0.0,
    ) -> None:
        super().__init__()
        inner_dim = num_head_channels * num_attention_heads
        cross_attention_dim = cross_attention_dim if cross_attention_dim is not None else query_dim

        self.scale = num_head_channels**-0.5
        self.heads = num_attention_heads

        self.to_q = nn.Linear(query_dim, inner_dim, bias=False)
        self.to_k = nn.Linear(cross_attention_dim, inner_dim, bias=False)
        self.to_v = nn.Linear(cross_attention_dim, inner_dim, bias=False)

        self.to_out = nn.Sequential(nn.Linear(inner_dim, query_dim), nn.Dropout(dropout))

    def reshape_heads_to_batch_dim(self, x: torch.Tensor) -> torch.Tensor:
        batch_size, seq_len, dim = x.shape
        head_size = self.heads
        x = x.reshape(batch_size, seq_len, head_size, dim // head_size)
        x = x.permute(0, 2, 1, 3).reshape(batch_size * head_size, seq_len, dim // head_size)
        return x

    def reshape_batch_dim_to_heads(self, x: torch.Tensor) -> torch.Tensor:
        batch_size, seq_len, dim = x.shape
        head_size = self.heads
        x = x.reshape(batch_size // head_size, head_size, seq_len, dim)
        x = x.permute(0, 2, 1, 3).reshape(batch_size // head_size, seq_len, dim * head_size)
        return x

    def _attention(self, query: torch.Tensor, key: torch.Tensor, value: torch.Tensor) -> torch.Tensor:
        attention_scores = torch.matmul(query, key.transpose(-1, -2)) * self.scale
        attention_probs = attention_scores.softmax(dim=-1)
        # compute attention output
        hidden_states = torch.matmul(attention_probs, value)

        # reshape hidden_states
        hidden_states = self.reshape_batch_dim_to_heads(hidden_states)
        return hidden_states

    def forward(self, x: torch.Tensor, context: Optional[torch.Tensor] = None) -> torch.Tensor:
        query = self.to_q(x)
        context = context if context is not None else x
        key = self.to_k(context)
        value = self.to_v(context)

        query = self.reshape_heads_to_batch_dim(query)
        key = self.reshape_heads_to_batch_dim(key)
        value = self.reshape_heads_to_batch_dim(value)

        x = self._attention(query, key, value)

        return self.to_out(x)


class BasicTransformerBlock(nn.Module):
    """
    A basic Transformer block.

    Args:
        num_channels: number of channels in the input and output.
        num_attention_heads: number of heads to use for multi-head attention.
        num_head_channels: number of channels in each attention head.
        dropout: dropout probability to use.
        cross_attention_dim: size of the context vector for cross attention.
    """

    def __init__(
        self,
        num_channels: int,
        num_attention_heads: int,
        num_head_channels: int,
        dropout: float = 0.0,
        cross_attention_dim: Optional[int] = None,
    ) -> None:
        super().__init__()
        self.attn1 = CrossAttention(
            query_dim=num_channels,
            num_attention_heads=num_attention_heads,
            num_head_channels=num_head_channels,
            dropout=dropout,
        )  # is a self-attention
        self.ff = FeedForward(num_channels, dropout=dropout)
        self.attn2 = CrossAttention(
            query_dim=num_channels,
            cross_attention_dim=cross_attention_dim,
            num_attention_heads=num_attention_heads,
            num_head_channels=num_head_channels,
            dropout=dropout,
        )  # is a self-attention if context is None
        self.norm1 = nn.LayerNorm(num_channels)
        self.norm2 = nn.LayerNorm(num_channels)
        self.norm3 = nn.LayerNorm(num_channels)

    def forward(self, x: torch.Tensor, context: Optional[torch.Tensor] = None) -> torch.Tensor:
        # 1. Self-Attention
        x = self.attn1(self.norm1(x)) + x

        # 2. Cross-Attention
        x = self.attn2(self.norm2(x), context=context) + x

        # 3. Feed-forward
        x = self.ff(self.norm3(x)) + x
        return x


class SpatialTransformer(nn.Module):
    """
    Transformer block for image-like data. First, project the input (aka embedding) and reshape to b, t, d. Then apply
    standard transformer action. Finally, reshape to image.

    Args:
        spatial_dims: number of spatial dimensions.
        in_channels: number of channels in the input and output.
        num_attention_heads: number of heads to use for multi-head attention.
        num_head_channels: number of channels in each attention head.
        num_layers: number of layers of Transformer blocks to use.
        dropout: dropout probability to use.
        norm_num_groups: number of groups for the normalization.
        norm_eps: epsilon for the normalization.
        cross_attention_dim: number of context dimensions to use.
    """

    def __init__(
        self,
        spatial_dims: int,
        in_channels: int,
        num_attention_heads: int,
        num_head_channels: int,
        num_layers: int = 1,
        dropout: float = 0.0,
        norm_num_groups: int = 32,
        norm_eps: float = 1e-6,
        cross_attention_dim: Optional[int] = None,
    ) -> None:
        super().__init__()
        self.spatial_dims = spatial_dims
        self.in_channels = in_channels
        inner_dim = num_attention_heads * num_head_channels

        self.norm = nn.GroupNorm(num_groups=norm_num_groups, num_channels=in_channels, eps=norm_eps, affine=True)

        self.proj_in = Convolution(
            spatial_dims=spatial_dims,
            in_channels=in_channels,
            out_channels=inner_dim,
            strides=1,
            kernel_size=1,
            padding=0,
            conv_only=True,
        )

        self.transformer_blocks = nn.ModuleList(
            [
                BasicTransformerBlock(
                    num_channels=inner_dim,
                    num_attention_heads=num_attention_heads,
                    num_head_channels=num_head_channels,
                    dropout=dropout,
                    cross_attention_dim=cross_attention_dim,
                )
                for _ in range(num_layers)
            ]
        )

        self.proj_out = zero_module(
            Convolution(
                spatial_dims=spatial_dims,
                in_channels=inner_dim,
                out_channels=in_channels,
                strides=1,
                kernel_size=1,
                padding=0,
                conv_only=True,
            )
        )

    def forward(self, x: torch.Tensor, context: Optional[torch.Tensor] = None) -> torch.Tensor:
        # note: if no context is given, cross-attention defaults to self-attention
        batch = channel = height = width = depth = -1
        if self.spatial_dims == 2:
            batch, channel, height, width = x.shape
        if self.spatial_dims == 3:
            batch, channel, height, width, depth = x.shape

        residual = x
        x = self.norm(x)
        x = self.proj_in(x)

        inner_dim = x.shape[1]

        if self.spatial_dims == 2:
            x = x.permute(0, 2, 3, 1).reshape(batch, height * width, inner_dim)
        if self.spatial_dims == 3:
            x = x.permute(0, 2, 3, 4, 1).reshape(batch, height * width * depth, inner_dim)

        for block in self.transformer_blocks:
            x = block(x, context=context)

        if self.spatial_dims == 2:
            x = x.reshape(batch, height, width, inner_dim).permute(0, 3, 1, 2)
        if self.spatial_dims == 3:
            x = x.reshape(batch, height, width, depth, inner_dim).permute(0, 4, 1, 2, 3)

        x = self.proj_out(x)
        return x + residual


class AttentionBlock(nn.Module):
    """
    An attention block that allows spatial positions to attend to each other. Uses three q, k, v linear layers to
    compute attention.

    Args:
        spatial_dims: number of spatial dimensions.
        num_channels: number of channels in the input and output.
        num_head_channels: number of channels in each attention head.
        norm_num_groups: number of groups to use for group norm.
        norm_eps: epsilon value to use for group norm.
    """

    def __init__(
        self,
        spatial_dims: int,
        num_channels: int,
        num_head_channels: Optional[int] = None,
        norm_num_groups: int = 32,
        norm_eps: float = 1e-6,
    ) -> None:
        super().__init__()
        self.spatial_dims = spatial_dims
        self.num_channels = num_channels

        self.num_heads = num_channels // num_head_channels if num_head_channels is not None else 1
        self.num_head_size = num_head_channels
        self.norm = nn.GroupNorm(num_groups=norm_num_groups, num_channels=num_channels, eps=norm_eps, affine=True)

        # define q,k,v as linear layers
        self.query = nn.Linear(num_channels, num_channels)
        self.key = nn.Linear(num_channels, num_channels)
        self.value = nn.Linear(num_channels, num_channels)

        self.proj_attn = nn.Linear(num_channels, num_channels)

    def transpose_for_scores(self, projection: torch.Tensor) -> torch.Tensor:
        new_projection_shape = projection.size()[:-1] + (self.num_heads, -1)
        # move heads to 2nd position (B, T, H * D) -> (B, T, H, D) -> (B, H, T, D)
        new_projection = projection.view(new_projection_shape).permute(0, 2, 1, 3)
        return new_projection

    def forward(self, x: torch.Tensor) -> torch.Tensor:
        residual = x

        batch = channel = height = width = depth = -1
        if self.spatial_dims == 2:
            batch, channel, height, width = x.shape
        if self.spatial_dims == 3:
            batch, channel, height, width, depth = x.shape

        # norm
        x = self.norm(x)

        if self.spatial_dims == 2:
            x = x.view(batch, channel, height * width).transpose(1, 2)
        if self.spatial_dims == 3:
            x = x.view(batch, channel, height * width * depth).transpose(1, 2)

        # proj to q, k, v
        query_proj = self.query(x)
        key_proj = self.key(x)
        value_proj = self.value(x)

        # transpose
        query_states = self.transpose_for_scores(query_proj)
        key_states = self.transpose_for_scores(key_proj)
        value_states = self.transpose_for_scores(value_proj)

        # get scores
        scale = 1 / math.sqrt(math.sqrt(self.num_channels / self.num_heads))
        attention_scores = torch.matmul(query_states * scale, key_states.transpose(-1, -2) * scale)
        attention_probs = torch.softmax(attention_scores.float(), dim=-1)

        # compute attention output
        x = torch.matmul(attention_probs, value_states)

        x = x.permute(0, 2, 1, 3).contiguous()
        new_x_shape = x.size()[:-2] + (self.num_channels,)
        x = x.view(new_x_shape)

        # compute next hidden states
        x = self.proj_attn(x)

        if self.spatial_dims == 2:
            x = x.transpose(-1, -2).reshape(batch, channel, height, width)
        if self.spatial_dims == 3:
            x = x.transpose(-1, -2).reshape(batch, channel, height, width, depth)

        return x + residual


def get_timestep_embedding(timesteps: torch.Tensor, embedding_dim: int, max_period: int = 10000) -> torch.Tensor:
    """
    Create sinusoidal timestep embeddingsfollowing the implementation in Ho et al. "Denoising Diffusion Probabilistic
    Models" https://arxiv.org/abs/2006.11239.

    Args:
        timesteps: a 1-D Tensor of N indices, one per batch element.
        embedding_dim: the dimension of the output.
        max_period: controls the minimum frequency of the embeddings.
    """
    assert len(timesteps.shape) == 1, "Timesteps should be a 1d-array"

    half_dim = embedding_dim // 2
    exponent = -math.log(max_period) * torch.arange(start=0, end=half_dim, dtype=torch.float32, device=timesteps.device)
    freqs = torch.exp(exponent / half_dim)

    args = timesteps[:, None].float() * freqs[None, :]
    embedding = torch.cat([torch.cos(args), torch.sin(args)], dim=-1)

    # zero pad
    if embedding_dim % 2 == 1:
        embedding = torch.nn.functional.pad(embedding, (0, 1, 0, 0))

    return embedding


class Downsample(nn.Module):
    """
    Downsampling layer.

    Args:
        spatial_dims: number of spatial dimensions.
        num_channels: number of input channels.
        use_conv: if True uses Convolution instead of Pool average to perform downsampling.
        out_channels: number of output channels.
        padding: controls the amount of implicit zero-paddings on both sides for padding number of points
            for each dimension.
    """

    def __init__(
        self,
        spatial_dims: int,
        num_channels: int,
        use_conv: bool,
        out_channels: Optional[int] = None,
        padding: int = 1,
    ) -> None:
        super().__init__()
        self.num_channels = num_channels
        self.out_channels = out_channels or num_channels
        self.use_conv = use_conv
        if use_conv:
            self.op = Convolution(
                spatial_dims=spatial_dims,
                in_channels=self.num_channels,
                out_channels=self.out_channels,
                strides=2,
                kernel_size=3,
                padding=padding,
                conv_only=True,
            )
        else:
            assert self.num_channels == self.out_channels
            self.op = Pool[Pool.AVG, spatial_dims](kernel_size=2, stride=2)

    def forward(self, x: torch.Tensor) -> torch.Tensor:
        assert x.shape[1] == self.num_channels
        return self.op(x)


class Upsample(nn.Module):
    """
    Upsampling layer with an optional convolution.

    Args:
        spatial_dims: number of spatial dimensions.
        num_channels: number of input channels.
        use_conv: if True uses Convolution instead of Pool average to perform downsampling.
        out_channels: number of output channels.
        padding: controls the amount of implicit zero-paddings on both sides for padding number of points for each
            dimension.
    """

    def __init__(
        self,
        spatial_dims: int,
        num_channels: int,
        use_conv: bool,
        out_channels: Optional[int] = None,
        padding: int = 1,
    ) -> None:
        super().__init__()
        self.num_channels = num_channels
        self.out_channels = out_channels or num_channels
        self.use_conv = use_conv
        if use_conv:
            self.conv = Convolution(
                spatial_dims=spatial_dims,
                in_channels=self.num_channels,
                out_channels=self.out_channels,
                strides=1,
                kernel_size=3,
                padding=padding,
                conv_only=True,
            )

    def forward(self, x: torch.Tensor) -> torch.Tensor:
        assert x.shape[1] == self.num_channels
        x = F.interpolate(x, scale_factor=2.0, mode="nearest")
        if self.use_conv:
            x = self.conv(x)
        return x


class ResnetBlock(nn.Module):
    """
    Residual block with timestep conditioning.

    Args:
        spatial_dims: The number of spatial dimensions.
        in_channels: number of input channels.
        temb_channels: number of timestep embedding  channels.
        out_channels: number of output channels.
        up: if True, performs upsampling.
        down: if True, performs downsampling.
        norm_num_groups: number of groups for the group normalization.
        norm_eps: epsilon for the group normalization.
    """

    def __init__(
        self,
        spatial_dims: int,
        in_channels: int,
        temb_channels: int,
        out_channels: Optional[int] = None,
        up: bool = False,
        down: bool = False,
        norm_num_groups: int = 32,
        norm_eps: float = 1e-6,
    ) -> None:
        super().__init__()
        self.spatial_dims = spatial_dims
        self.channels = in_channels
        self.emb_channels = temb_channels
        self.out_channels = out_channels or in_channels
        self.up = up
        self.down = down

        self.norm1 = nn.GroupNorm(num_groups=norm_num_groups, num_channels=in_channels, eps=norm_eps, affine=True)
        self.nonlinearity = nn.SiLU()
        self.conv1 = Convolution(
            spatial_dims=spatial_dims,
            in_channels=in_channels,
            out_channels=self.out_channels,
            strides=1,
            kernel_size=3,
            padding=1,
            conv_only=True,
        )

        self.upsample = self.downsample = None
        if self.up:
            self.upsample = Upsample(spatial_dims, in_channels, use_conv=False)
        elif down:
            self.downsample = Downsample(spatial_dims, in_channels, use_conv=False)

        self.time_emb_proj = nn.Linear(
            temb_channels,
            self.out_channels,
        )

        self.norm2 = nn.GroupNorm(num_groups=norm_num_groups, num_channels=self.out_channels, eps=norm_eps, affine=True)
        self.conv2 = zero_module(
            Convolution(
                spatial_dims=spatial_dims,
                in_channels=self.out_channels,
                out_channels=self.out_channels,
                strides=1,
                kernel_size=3,
                padding=1,
                conv_only=True,
            )
        )

        if self.out_channels == in_channels:
            self.skip_connection = nn.Identity()
        else:
            self.skip_connection = Convolution(
                spatial_dims=spatial_dims,
                in_channels=in_channels,
                out_channels=self.out_channels,
                strides=1,
                kernel_size=1,
                padding=0,
                conv_only=True,
            )

    def forward(self, x: torch.Tensor, emb: torch.Tensor) -> torch.Tensor:
        h = x
        h = self.norm1(h)
        h = self.nonlinearity(h)

        if self.upsample is not None:
            if h.shape[0] >= 64:
                x = x.contiguous()
                h = h.contiguous()
            x = self.upsample(x)
            h = self.upsample(h)
        elif self.downsample is not None:
            x = self.downsample(x)
            h = self.downsample(h)

        h = self.conv1(h)

        if self.spatial_dims == 2:
            temb = self.time_emb_proj(self.nonlinearity(emb))[:, :, None, None]
        else:
            temb = self.time_emb_proj(self.nonlinearity(emb))[:, :, None, None, None]
        h = h + temb

        h = self.norm2(h)
        h = self.nonlinearity(h)
        h = self.conv2(h)

        return self.skip_connection(x) + h


class DownBlock(nn.Module):
    def __init__(
        self,
        spatial_dims: int,
        in_channels: int,
        out_channels: int,
        temb_channels: int,
        num_res_blocks: int = 1,
        norm_num_groups: int = 32,
        norm_eps: float = 1e-6,
        add_downsample: bool = True,
        resblock_updown: bool = False,
        downsample_padding: int = 1,
    ) -> None:
        """
        Unet's down block containing resnet and downsamplers blocks.

        Args:
            spatial_dims: The number of spatial dimensions.
            in_channels: number of input channels.
            out_channels: number of output channels.
            temb_channels: number of timestep embedding channels.
            num_res_blocks: number of residual blocks.
            norm_num_groups: number of groups for the group normalization.
            norm_eps: epsilon for the group normalization.
            add_downsample: if True add downsample block.
            resblock_updown: if True use residual blocks for downsampling.
            downsample_padding: padding used in the downsampling block.
        """
        super().__init__()
        self.resblock_updown = resblock_updown

        resnets = []

        for i in range(num_res_blocks):
            in_channels = in_channels if i == 0 else out_channels
            resnets.append(
                ResnetBlock(
                    spatial_dims=spatial_dims,
                    in_channels=in_channels,
                    out_channels=out_channels,
                    temb_channels=temb_channels,
                    norm_num_groups=norm_num_groups,
                    norm_eps=norm_eps,
                )
            )

        self.resnets = nn.ModuleList(resnets)

        if add_downsample:
            if resblock_updown:
                self.downsampler = ResnetBlock(
                    spatial_dims=spatial_dims,
                    in_channels=out_channels,
                    out_channels=out_channels,
                    temb_channels=temb_channels,
                    norm_num_groups=norm_num_groups,
                    norm_eps=norm_eps,
                    down=True,
                )
            else:
                self.downsampler = Downsample(
                    spatial_dims=spatial_dims,
                    num_channels=out_channels,
                    use_conv=True,
                    out_channels=out_channels,
                    padding=downsample_padding,
                )
        else:
            self.downsampler = None

    def forward(
        self, hidden_states: torch.Tensor, temb: torch.Tensor, context: Optional[torch.Tensor] = None
    ) -> Tuple[torch.Tensor, List[torch.Tensor]]:
        del context
        output_states = []

        for resnet in self.resnets:
            hidden_states = resnet(hidden_states, temb)
            output_states.append(hidden_states)

        if self.downsampler is not None:
            if self.resblock_updown:
                hidden_states = self.downsampler(hidden_states, temb)
            else:
                hidden_states = self.downsampler(hidden_states)
            output_states.append(hidden_states)

        return hidden_states, output_states


class AttnDownBlock(nn.Module):
    def __init__(
        self,
        spatial_dims: int,
        in_channels: int,
        out_channels: int,
        temb_channels: int,
        num_res_blocks: int = 1,
        norm_num_groups: int = 32,
        norm_eps: float = 1e-6,
        add_downsample: bool = True,
        resblock_updown: bool = False,
        downsample_padding: int = 1,
        num_head_channels: int = 1,
    ) -> None:
        """
        Unet's down block containing resnet, downsamplers and self-attention blocks.

        Args:
            spatial_dims: The number of spatial dimensions.
            in_channels: number of input channels.
            out_channels: number of output channels.
            temb_channels: number of timestep embedding  channels.
            num_res_blocks: number of residual blocks.
            norm_num_groups: number of groups for the group normalization.
            norm_eps: epsilon for the group normalization.
            add_downsample: if True add downsample block.
            resblock_updown: if True use residual blocks for downsampling.
            downsample_padding: padding used in the downsampling block.
            num_head_channels: number of channels in each attention head.
        """
        super().__init__()
        self.resblock_updown = resblock_updown

        resnets = []
        attentions = []

        for i in range(num_res_blocks):
            in_channels = in_channels if i == 0 else out_channels
            resnets.append(
                ResnetBlock(
                    spatial_dims=spatial_dims,
                    in_channels=in_channels,
                    out_channels=out_channels,
                    temb_channels=temb_channels,
                    norm_num_groups=norm_num_groups,
                    norm_eps=norm_eps,
                )
            )
            attentions.append(
                AttentionBlock(
                    spatial_dims=spatial_dims,
                    num_channels=out_channels,
                    num_head_channels=num_head_channels,
                    norm_num_groups=norm_num_groups,
                    norm_eps=norm_eps,
                )
            )

        self.attentions = nn.ModuleList(attentions)
        self.resnets = nn.ModuleList(resnets)

        if add_downsample:
            if resblock_updown:
                self.downsampler = ResnetBlock(
                    spatial_dims=spatial_dims,
                    in_channels=out_channels,
                    out_channels=out_channels,
                    temb_channels=temb_channels,
                    norm_num_groups=norm_num_groups,
                    norm_eps=norm_eps,
                    down=True,
                )
            else:
                self.downsampler = Downsample(
                    spatial_dims=spatial_dims,
                    num_channels=out_channels,
                    use_conv=True,
                    out_channels=out_channels,
                    padding=downsample_padding,
                )
        else:
            self.downsampler = None

    def forward(
        self, hidden_states: torch.Tensor, temb: torch.Tensor, context: Optional[torch.Tensor] = None
    ) -> Tuple[torch.Tensor, List[torch.Tensor]]:
        del context
        output_states = []

        for resnet, attn in zip(self.resnets, self.attentions):
            hidden_states = resnet(hidden_states, temb)
            hidden_states = attn(hidden_states)
            output_states.append(hidden_states)

        if self.downsampler is not None:
            if self.resblock_updown:
                hidden_states = self.downsampler(hidden_states, temb)
            else:
                hidden_states = self.downsampler(hidden_states)
            output_states.append(hidden_states)

        return hidden_states, output_states


class CrossAttnDownBlock(nn.Module):
    def __init__(
        self,
        spatial_dims: int,
        in_channels: int,
        out_channels: int,
        temb_channels: int,
        num_res_blocks: int = 1,
        norm_num_groups: int = 32,
        norm_eps: float = 1e-6,
        add_downsample: bool = True,
        resblock_updown: bool = False,
        downsample_padding: int = 1,
        num_head_channels: int = 1,
        transformer_num_layers: int = 1,
        cross_attention_dim: Optional[int] = None,
    ) -> None:
        """
        Unet's down block containing resnet, downsamplers and cross-attention blocks.

        Args:
            spatial_dims: number of spatial dimensions.
            in_channels: number of input channels.
            out_channels: number of output channels.
            temb_channels: number of timestep embedding channels.
            num_res_blocks: number of residual blocks.
            norm_num_groups: number of groups for the group normalization.
            norm_eps: epsilon for the group normalization.
            add_downsample: if True add downsample block.
            resblock_updown: if True use residual blocks for downsampling.
            downsample_padding: padding used in the downsampling block.
            num_head_channels: number of channels in each attention head.
            transformer_num_layers: number of layers of Transformer blocks to use.
            cross_attention_dim: number of context dimensions to use.
        """
        super().__init__()
        self.resblock_updown = resblock_updown

        resnets = []
        attentions = []

        for i in range(num_res_blocks):
            in_channels = in_channels if i == 0 else out_channels
            resnets.append(
                ResnetBlock(
                    spatial_dims=spatial_dims,
                    in_channels=in_channels,
                    out_channels=out_channels,
                    temb_channels=temb_channels,
                    norm_num_groups=norm_num_groups,
                    norm_eps=norm_eps,
                )
            )

            attentions.append(
                SpatialTransformer(
                    spatial_dims=spatial_dims,
                    in_channels=out_channels,
                    num_attention_heads=out_channels // num_head_channels,
                    num_head_channels=num_head_channels,
                    num_layers=transformer_num_layers,
                    norm_num_groups=norm_num_groups,
                    norm_eps=norm_eps,
                    cross_attention_dim=cross_attention_dim,
                )
            )

        self.attentions = nn.ModuleList(attentions)
        self.resnets = nn.ModuleList(resnets)

        if add_downsample:
            if resblock_updown:
                self.downsampler = ResnetBlock(
                    spatial_dims=spatial_dims,
                    in_channels=out_channels,
                    out_channels=out_channels,
                    temb_channels=temb_channels,
                    norm_num_groups=norm_num_groups,
                    norm_eps=norm_eps,
                    down=True,
                )
            else:
                self.downsampler = Downsample(
                    spatial_dims=spatial_dims,
                    num_channels=out_channels,
                    use_conv=True,
                    out_channels=out_channels,
                    padding=downsample_padding,
                )
        else:
            self.downsampler = None

    def forward(
        self, hidden_states: torch.Tensor, temb: torch.Tensor, context: Optional[torch.Tensor] = None
    ) -> Tuple[torch.Tensor, List[torch.Tensor]]:
        output_states = []

        for resnet, attn in zip(self.resnets, self.attentions):
            hidden_states = resnet(hidden_states, temb)
            hidden_states = attn(hidden_states, context=context)
            output_states.append(hidden_states)

        if self.downsampler is not None:
            if self.resblock_updown:
                hidden_states = self.downsampler(hidden_states, temb)
            else:
                hidden_states = self.downsampler(hidden_states)
            output_states.append(hidden_states)

        return hidden_states, output_states


class AttnMidBlock(nn.Module):
    def __init__(
        self,
        spatial_dims: int,
        in_channels: int,
        temb_channels: int,
        norm_num_groups: int = 32,
        norm_eps: float = 1e-6,
        num_head_channels: int = 1,
    ) -> None:
        """
        Unet's mid block containing resnet and self-attention blocks.

        Args:
            spatial_dims: The number of spatial dimensions.
            in_channels: number of input channels.
            temb_channels: number of timestep embedding channels.
            norm_num_groups: number of groups for the group normalization.
            norm_eps: epsilon for the group normalization.
            num_head_channels: number of channels in each attention head.
        """
        super().__init__()
        self.attention = None

        self.resnet_1 = ResnetBlock(
            spatial_dims=spatial_dims,
            in_channels=in_channels,
            out_channels=in_channels,
            temb_channels=temb_channels,
            norm_num_groups=norm_num_groups,
            norm_eps=norm_eps,
        )
        self.attention = AttentionBlock(
            spatial_dims=spatial_dims,
            num_channels=in_channels,
            num_head_channels=num_head_channels,
            norm_num_groups=norm_num_groups,
            norm_eps=norm_eps,
        )

        self.resnet_2 = ResnetBlock(
            spatial_dims=spatial_dims,
            in_channels=in_channels,
            out_channels=in_channels,
            temb_channels=temb_channels,
            norm_num_groups=norm_num_groups,
            norm_eps=norm_eps,
        )

    def forward(
        self, hidden_states: torch.Tensor, temb: torch.Tensor, context: Optional[torch.Tensor] = None
    ) -> torch.Tensor:
        del context
        hidden_states = self.resnet_1(hidden_states, temb)
        hidden_states = self.attention(hidden_states)
        hidden_states = self.resnet_2(hidden_states, temb)

        return hidden_states


class CrossAttnMidBlock(nn.Module):
    def __init__(
        self,
        spatial_dims: int,
        in_channels: int,
        temb_channels: int,
        norm_num_groups: int = 32,
        norm_eps: float = 1e-6,
        num_head_channels: int = 1,
        transformer_num_layers: int = 1,
        cross_attention_dim: Optional[int] = None,
    ) -> None:
        """
        Unet's mid block containing resnet and cross-attention blocks.

        Args:
            spatial_dims: The number of spatial dimensions.
            in_channels: number of input channels.
            temb_channels: number of timestep embedding channels
            norm_num_groups: number of groups for the group normalization.
            norm_eps: epsilon for the group normalization.
            num_head_channels: number of channels in each attention head.
            transformer_num_layers: number of layers of Transformer blocks to use.
            cross_attention_dim: number of context dimensions to use.
        """
        super().__init__()
        self.attention = None

        self.resnet_1 = ResnetBlock(
            spatial_dims=spatial_dims,
            in_channels=in_channels,
            out_channels=in_channels,
            temb_channels=temb_channels,
            norm_num_groups=norm_num_groups,
            norm_eps=norm_eps,
        )
        self.attention = SpatialTransformer(
            spatial_dims=spatial_dims,
            in_channels=in_channels,
            num_attention_heads=in_channels // num_head_channels,
            num_head_channels=num_head_channels,
            num_layers=transformer_num_layers,
            norm_num_groups=norm_num_groups,
            norm_eps=norm_eps,
            cross_attention_dim=cross_attention_dim,
        )
        self.resnet_2 = ResnetBlock(
            spatial_dims=spatial_dims,
            in_channels=in_channels,
            out_channels=in_channels,
            temb_channels=temb_channels,
            norm_num_groups=norm_num_groups,
            norm_eps=norm_eps,
        )

    def forward(
        self, hidden_states: torch.Tensor, temb: torch.Tensor, context: Optional[torch.Tensor] = None
    ) -> torch.Tensor:
        hidden_states = self.resnet_1(hidden_states, temb)
        hidden_states = self.attention(hidden_states, context=context)
        hidden_states = self.resnet_2(hidden_states, temb)

        return hidden_states


class UpBlock(nn.Module):
    def __init__(
        self,
        spatial_dims: int,
        in_channels: int,
        prev_output_channel: int,
        out_channels: int,
        temb_channels: int,
        num_res_blocks: int = 1,
        norm_num_groups: int = 32,
        norm_eps: float = 1e-6,
        add_upsample: bool = True,
        resblock_updown: bool = False,
    ) -> None:
        """
        Unet's up block containing resnet and upsamplers blocks.

        Args:
            spatial_dims: The number of spatial dimensions.
            in_channels: number of input channels.
            prev_output_channel: number of channels from residual connection.
            out_channels: number of output channels.
            temb_channels: number of timestep embedding channels.
            num_res_blocks: number of residual blocks.
            norm_num_groups: number of groups for the group normalization.
            norm_eps: epsilon for the group normalization.
            add_upsample: if True add downsample block.
            resblock_updown: if True use residual blocks for upsampling.
        """
        super().__init__()
        self.resblock_updown = resblock_updown
        resnets = []

        for i in range(num_res_blocks):
            res_skip_channels = in_channels if (i == num_res_blocks - 1) else out_channels
            resnet_in_channels = prev_output_channel if i == 0 else out_channels

            resnets.append(
                ResnetBlock(
                    spatial_dims=spatial_dims,
                    in_channels=resnet_in_channels + res_skip_channels,
                    out_channels=out_channels,
                    temb_channels=temb_channels,
                    norm_num_groups=norm_num_groups,
                    norm_eps=norm_eps,
                )
            )

        self.resnets = nn.ModuleList(resnets)

        if add_upsample:
            if resblock_updown:
                self.upsampler = ResnetBlock(
                    spatial_dims=spatial_dims,
                    in_channels=out_channels,
                    out_channels=out_channels,
                    temb_channels=temb_channels,
                    norm_num_groups=norm_num_groups,
                    norm_eps=norm_eps,
                    up=True,
                )
            else:
                self.upsampler = Upsample(
                    spatial_dims=spatial_dims, num_channels=out_channels, use_conv=True, out_channels=out_channels
                )
        else:
            self.upsampler = None

    def forward(
        self,
        hidden_states: torch.Tensor,
        res_hidden_states_list: List[torch.Tensor],
        temb: torch.Tensor,
        context: Optional[torch.Tensor] = None,
    ) -> torch.Tensor:
        del context
        for i, resnet in enumerate(self.resnets):
            # pop res hidden states
            res_hidden_states = res_hidden_states_list[-1]
            res_hidden_states_list = res_hidden_states_list[:-1]
            hidden_states = torch.cat([hidden_states, res_hidden_states], dim=1)

            hidden_states = resnet(hidden_states, temb)

        if self.upsampler is not None:
            if self.resblock_updown:
                hidden_states = self.upsampler(hidden_states, temb)
            else:
                hidden_states = self.upsampler(hidden_states)

        return hidden_states


class AttnUpBlock(nn.Module):
    def __init__(
        self,
        spatial_dims: int,
        in_channels: int,
        prev_output_channel: int,
        out_channels: int,
        temb_channels: int,
        num_res_blocks: int = 1,
        norm_num_groups: int = 32,
        norm_eps: float = 1e-6,
        add_upsample: bool = True,
        resblock_updown: bool = False,
        num_head_channels: int = 1,
    ) -> None:
        """
        Unet's up block containing resnet, upsamplers, and self-attention blocks.

        Args:
            spatial_dims: The number of spatial dimensions.
            in_channels: number of input channels.
            prev_output_channel: number of channels from residual connection.
            out_channels: number of output channels.
            temb_channels: number of timestep embedding channels.
            num_res_blocks: number of residual blocks.
            norm_num_groups: number of groups for the group normalization.
            norm_eps: epsilon for the group normalization.
            add_upsample: if True add downsample block.
            resblock_updown: if True use residual blocks for upsampling.
            num_head_channels: number of channels in each attention head.
        """
        super().__init__()
        self.resblock_updown = resblock_updown

        resnets = []
        attentions = []

        for i in range(num_res_blocks):
            res_skip_channels = in_channels if (i == num_res_blocks - 1) else out_channels
            resnet_in_channels = prev_output_channel if i == 0 else out_channels

            resnets.append(
                ResnetBlock(
                    spatial_dims=spatial_dims,
                    in_channels=resnet_in_channels + res_skip_channels,
                    out_channels=out_channels,
                    temb_channels=temb_channels,
                    norm_num_groups=norm_num_groups,
                    norm_eps=norm_eps,
                )
            )
            attentions.append(
                AttentionBlock(
                    spatial_dims=spatial_dims,
                    num_channels=out_channels,
                    num_head_channels=num_head_channels,
                    norm_num_groups=norm_num_groups,
                    norm_eps=norm_eps,
                )
            )

        self.resnets = nn.ModuleList(resnets)
        self.attentions = nn.ModuleList(attentions)

        if add_upsample:
            if resblock_updown:
                self.upsampler = ResnetBlock(
                    spatial_dims=spatial_dims,
                    in_channels=out_channels,
                    out_channels=out_channels,
                    temb_channels=temb_channels,
                    norm_num_groups=norm_num_groups,
                    norm_eps=norm_eps,
                    up=True,
                )
            else:
                self.upsampler = Upsample(
                    spatial_dims=spatial_dims, num_channels=out_channels, use_conv=True, out_channels=out_channels
                )
        else:
            self.upsampler = None

    def forward(
        self,
        hidden_states: torch.Tensor,
        res_hidden_states_list: List[torch.Tensor],
        temb: torch.Tensor,
        context: Optional[torch.Tensor] = None,
    ) -> torch.Tensor:
        del context
        for resnet, attn in zip(self.resnets, self.attentions):
            # pop res hidden states
            res_hidden_states = res_hidden_states_list[-1]
            res_hidden_states_list = res_hidden_states_list[:-1]
            hidden_states = torch.cat([hidden_states, res_hidden_states], dim=1)

            hidden_states = resnet(hidden_states, temb)
            hidden_states = attn(hidden_states)

        if self.upsampler is not None:
            if self.resblock_updown:
                hidden_states = self.upsampler(hidden_states, temb)
            else:
                hidden_states = self.upsampler(hidden_states)

        return hidden_states


class CrossAttnUpBlock(nn.Module):
    def __init__(
        self,
        spatial_dims: int,
        in_channels: int,
        prev_output_channel: int,
        out_channels: int,
        temb_channels: int,
        num_res_blocks: int = 1,
        norm_num_groups: int = 32,
        norm_eps: float = 1e-6,
        add_upsample: bool = True,
        resblock_updown: bool = False,
        num_head_channels: int = 1,
        transformer_num_layers: int = 1,
        cross_attention_dim: Optional[int] = None,
    ) -> None:
        """
        Unet's up block containing resnet, upsamplers, and self-attention blocks.

        Args:
            spatial_dims: The number of spatial dimensions.
            in_channels: number of input channels.
            prev_output_channel: number of channels from residual connection.
            out_channels: number of output channels.
            temb_channels: number of timestep embedding channels.
            num_res_blocks: number of residual blocks.
            norm_num_groups: number of groups for the group normalization.
            norm_eps: epsilon for the group normalization.
            add_upsample: if True add downsample block.
            resblock_updown: if True use residual blocks for upsampling.
            num_head_channels: number of channels in each attention head.
            transformer_num_layers: number of layers of Transformer blocks to use.
            cross_attention_dim: number of context dimensions to use.
        """
        super().__init__()
        self.resblock_updown = resblock_updown

        resnets = []
        attentions = []

        for i in range(num_res_blocks):
            res_skip_channels = in_channels if (i == num_res_blocks - 1) else out_channels
            resnet_in_channels = prev_output_channel if i == 0 else out_channels

            resnets.append(
                ResnetBlock(
                    spatial_dims=spatial_dims,
                    in_channels=resnet_in_channels + res_skip_channels,
                    out_channels=out_channels,
                    temb_channels=temb_channels,
                    norm_num_groups=norm_num_groups,
                    norm_eps=norm_eps,
                )
            )
            attentions.append(
                SpatialTransformer(
                    spatial_dims=spatial_dims,
                    in_channels=out_channels,
                    num_attention_heads=out_channels // num_head_channels,
                    num_head_channels=num_head_channels,
                    norm_num_groups=norm_num_groups,
                    norm_eps=norm_eps,
                    num_layers=transformer_num_layers,
                    cross_attention_dim=cross_attention_dim,
                )
            )

        self.attentions = nn.ModuleList(attentions)
        self.resnets = nn.ModuleList(resnets)

        if add_upsample:
            if resblock_updown:
                self.upsampler = ResnetBlock(
                    spatial_dims=spatial_dims,
                    in_channels=out_channels,
                    out_channels=out_channels,
                    temb_channels=temb_channels,
                    norm_num_groups=norm_num_groups,
                    norm_eps=norm_eps,
                    up=True,
                )
            else:
                self.upsampler = Upsample(
                    spatial_dims=spatial_dims, num_channels=out_channels, use_conv=True, out_channels=out_channels
                )
        else:
            self.upsampler = None

    def forward(
        self,
        hidden_states: torch.Tensor,
        res_hidden_states_list: List[torch.Tensor],
        temb: torch.Tensor,
        context: Optional[torch.Tensor] = None,
    ) -> torch.Tensor:
        for resnet, attn in zip(self.resnets, self.attentions):
            # pop res hidden states
            res_hidden_states = res_hidden_states_list[-1]
            res_hidden_states_list = res_hidden_states_list[:-1]
            hidden_states = torch.cat([hidden_states, res_hidden_states], dim=1)

            hidden_states = resnet(hidden_states, temb)
            hidden_states = attn(hidden_states, context=context)

        if self.upsampler is not None:
            if self.resblock_updown:
                hidden_states = self.upsampler(hidden_states, temb)
            else:
                hidden_states = self.upsampler(hidden_states)

        return hidden_states


def get_down_block(
    spatial_dims: int,
    in_channels: int,
    out_channels: int,
    temb_channels: int,
    num_res_blocks: int,
    norm_num_groups: int,
    norm_eps: float,
    add_downsample: bool,
    resblock_updown: bool,
    with_attn: bool,
    with_cross_attn: bool,
    num_head_channels: int,
    transformer_num_layers: int,
    cross_attention_dim: Optional[int],
) -> nn.Module:
    if with_attn:
        return AttnDownBlock(
            spatial_dims=spatial_dims,
            in_channels=in_channels,
            out_channels=out_channels,
            temb_channels=temb_channels,
            num_res_blocks=num_res_blocks,
            norm_num_groups=norm_num_groups,
            norm_eps=norm_eps,
            add_downsample=add_downsample,
            resblock_updown=resblock_updown,
            num_head_channels=num_head_channels,
        )
    elif with_cross_attn:
        return CrossAttnDownBlock(
            spatial_dims=spatial_dims,
            in_channels=in_channels,
            out_channels=out_channels,
            temb_channels=temb_channels,
            num_res_blocks=num_res_blocks,
            norm_num_groups=norm_num_groups,
            norm_eps=norm_eps,
            add_downsample=add_downsample,
            resblock_updown=resblock_updown,
            num_head_channels=num_head_channels,
            transformer_num_layers=transformer_num_layers,
            cross_attention_dim=cross_attention_dim,
        )
    else:
        return DownBlock(
            spatial_dims=spatial_dims,
            in_channels=in_channels,
            out_channels=out_channels,
            temb_channels=temb_channels,
            num_res_blocks=num_res_blocks,
            norm_num_groups=norm_num_groups,
            norm_eps=norm_eps,
            add_downsample=add_downsample,
            resblock_updown=resblock_updown,
        )


def get_mid_block(
    spatial_dims: int,
    in_channels: int,
    temb_channels: int,
    norm_num_groups: int,
    norm_eps: float,
    with_conditioning: bool,
    num_head_channels: int,
    transformer_num_layers: int,
    cross_attention_dim: Optional[int],
) -> nn.Module:
    if with_conditioning:
        return CrossAttnMidBlock(
            spatial_dims=spatial_dims,
            in_channels=in_channels,
            temb_channels=temb_channels,
            norm_num_groups=norm_num_groups,
            norm_eps=norm_eps,
            num_head_channels=num_head_channels,
            transformer_num_layers=transformer_num_layers,
            cross_attention_dim=cross_attention_dim,
        )
    else:
        return AttnMidBlock(
            spatial_dims=spatial_dims,
            in_channels=in_channels,
            temb_channels=temb_channels,
            norm_num_groups=norm_num_groups,
            norm_eps=norm_eps,
            num_head_channels=num_head_channels,
        )


def get_up_block(
    spatial_dims: int,
    in_channels: int,
    prev_output_channel: int,
    out_channels: int,
    temb_channels: int,
    num_res_blocks: int,
    norm_num_groups: int,
    norm_eps: float,
    add_upsample: bool,
    resblock_updown: bool,
    with_attn: bool,
    with_cross_attn: bool,
    num_head_channels: int,
    transformer_num_layers: int,
    cross_attention_dim: Optional[int],
) -> nn.Module:
    if with_attn:
        return AttnUpBlock(
            spatial_dims=spatial_dims,
            in_channels=in_channels,
            prev_output_channel=prev_output_channel,
            out_channels=out_channels,
            temb_channels=temb_channels,
            num_res_blocks=num_res_blocks,
            norm_num_groups=norm_num_groups,
            norm_eps=norm_eps,
            add_upsample=add_upsample,
            resblock_updown=resblock_updown,
            num_head_channels=num_head_channels,
        )
    elif with_cross_attn:
        return CrossAttnUpBlock(
            spatial_dims=spatial_dims,
            in_channels=in_channels,
            prev_output_channel=prev_output_channel,
            out_channels=out_channels,
            temb_channels=temb_channels,
            num_res_blocks=num_res_blocks,
            norm_num_groups=norm_num_groups,
            norm_eps=norm_eps,
            add_upsample=add_upsample,
            resblock_updown=resblock_updown,
            num_head_channels=num_head_channels,
            transformer_num_layers=transformer_num_layers,
            cross_attention_dim=cross_attention_dim,
        )
    else:
        return UpBlock(
            spatial_dims=spatial_dims,
            in_channels=in_channels,
            prev_output_channel=prev_output_channel,
            out_channels=out_channels,
            temb_channels=temb_channels,
            num_res_blocks=num_res_blocks,
            norm_num_groups=norm_num_groups,
            norm_eps=norm_eps,
            add_upsample=add_upsample,
            resblock_updown=resblock_updown,
        )


class DiffusionModelUNet(nn.Module):
    """
    Unet network with timestep embedding and attention mechanisms for conditioning based on
    Rombach et al. "High-Resolution Image Synthesis with Latent Diffusion Models" https://arxiv.org/abs/2112.10752
    and Pinaya et al. "Brain Imaging Generation with Latent Diffusion Models" https://arxiv.org/abs/2209.07162

    Args:
        spatial_dims: number of spatial dimensions.
        in_channels: number of input channels.
        out_channels: number of output channels.
        num_res_blocks: number of residual blocks (see ResnetBlock) per level.
        num_channels: tuple of block output channels.
        attention_levels: list of levels to add attention.
        norm_num_groups: number of groups for the normalization.
        norm_eps: epsilon for the normalization.
        resblock_updown: if True use residual blocks for up/downsampling.
        num_head_channels: number of channels in each attention head.
        with_conditioning: if True add spatial transformers to perform conditioning.
        transformer_num_layers: number of layers of Transformer blocks to use.
        cross_attention_dim: number of context dimensions to use.
        num_class_embeds: if specified (as an int), then this model will be class-conditional with `num_class_embeds`
        classes.
    """

    def __init__(
        self,
        spatial_dims: int,
        in_channels: int,
        out_channels: int,
        num_res_blocks: int,
        num_channels: Sequence[int] = (32, 64, 64, 64),
        attention_levels: Sequence[bool] = (False, False, True, True),
        norm_num_groups: int = 32,
        norm_eps: float = 1e-6,
<<<<<<< HEAD
        resblock_updown: bool = False,
        num_head_channels: int = 8,
=======
        num_head_channels: Union[int, Sequence[int]] = 8,
>>>>>>> a673a195
        with_conditioning: bool = False,
        transformer_num_layers: int = 1,
        cross_attention_dim: Optional[int] = None,
        num_class_embeds: Optional[int] = None,
    ) -> None:
        super().__init__()
        if with_conditioning is True and cross_attention_dim is None:
            raise ValueError(
                (
                    "DiffusionModelUNet expects dimension of the cross-attention conditioning (cross_attention_dim) "
                    "when using with_conditioning."
                )
            )
        if cross_attention_dim is not None and with_conditioning is False:
            raise ValueError(
                "DiffusionModelUNet expects with_conditioning=True when specifying the cross_attention_dim."
            )

        # All number of channels should be multiple of num_groups
        if any((out_channel % norm_num_groups) != 0 for out_channel in num_channels):
            raise ValueError("DiffusionModelUNet expects all num_channels being multiple of norm_num_groups")

        if isinstance(num_head_channels, int):
            num_head_channels = (num_head_channels,) * len(attention_levels)

        if len(num_head_channels) != len(attention_levels):
            raise ValueError(
                "num_head_channels should have the same length as attention_levels. For the i levels without attention,"
                " i.e. `attention_level[i]=False`, the num_head_channels[i] will be ignored."
            )

        self.in_channels = in_channels
        self.block_out_channels = num_channels
        self.out_channels = out_channels
        self.num_res_blocks = num_res_blocks
        self.attention_levels = attention_levels
        self.num_head_channels = num_head_channels
        self.with_conditioning = with_conditioning

        # input
        self.conv_in = Convolution(
            spatial_dims=spatial_dims,
            in_channels=in_channels,
            out_channels=num_channels[0],
            strides=1,
            kernel_size=3,
            padding=1,
            conv_only=True,
        )

        # time
        time_embed_dim = num_channels[0] * 4
        self.time_embed = nn.Sequential(
            nn.Linear(num_channels[0], time_embed_dim),
            nn.SiLU(),
            nn.Linear(time_embed_dim, time_embed_dim),
        )

        # class embedding
        self.num_class_embeds = num_class_embeds
        if num_class_embeds is not None:
            self.class_embedding = nn.Embedding(num_class_embeds, time_embed_dim)

        # down
        self.down_blocks = nn.ModuleList([])
        output_channel = num_channels[0]
        for i in range(len(num_channels)):
            input_channel = output_channel
            output_channel = num_channels[i]
            is_final_block = i == len(num_channels) - 1

            down_block = get_down_block(
                spatial_dims=spatial_dims,
                in_channels=input_channel,
                out_channels=output_channel,
                temb_channels=time_embed_dim,
                num_res_blocks=num_res_blocks,
                norm_num_groups=norm_num_groups,
                norm_eps=norm_eps,
                add_downsample=not is_final_block,
                resblock_updown=resblock_updown,
                with_attn=(attention_levels[i] and not with_conditioning),
                with_cross_attn=(attention_levels[i] and with_conditioning),
                num_head_channels=num_head_channels[i],
                transformer_num_layers=transformer_num_layers,
                cross_attention_dim=cross_attention_dim,
            )

            self.down_blocks.append(down_block)

        # mid
        self.middle_block = get_mid_block(
            spatial_dims=spatial_dims,
            in_channels=num_channels[-1],
            temb_channels=time_embed_dim,
            norm_num_groups=norm_num_groups,
            norm_eps=norm_eps,
            with_conditioning=with_conditioning,
            num_head_channels=num_head_channels[-1],
            transformer_num_layers=transformer_num_layers,
            cross_attention_dim=cross_attention_dim,
        )

        # up
        self.up_blocks = nn.ModuleList([])
        reversed_block_out_channels = list(reversed(num_channels))
        reversed_attention_levels = list(reversed(attention_levels))
        reversed_num_head_channels = list(reversed(num_head_channels))
        output_channel = reversed_block_out_channels[0]
        for i in range(len(reversed_block_out_channels)):
            prev_output_channel = output_channel
            output_channel = reversed_block_out_channels[i]
            input_channel = reversed_block_out_channels[min(i + 1, len(num_channels) - 1)]

            is_final_block = i == len(num_channels) - 1

            up_block = get_up_block(
                spatial_dims=spatial_dims,
                in_channels=input_channel,
                prev_output_channel=prev_output_channel,
                out_channels=output_channel,
                temb_channels=time_embed_dim,
                num_res_blocks=num_res_blocks + 1,
                norm_num_groups=norm_num_groups,
                norm_eps=norm_eps,
                add_upsample=not is_final_block,
                resblock_updown=resblock_updown,
                with_attn=(reversed_attention_levels[i] and not with_conditioning),
                with_cross_attn=(reversed_attention_levels[i] and with_conditioning),
                num_head_channels=reversed_num_head_channels[i],
                transformer_num_layers=transformer_num_layers,
                cross_attention_dim=cross_attention_dim,
            )

            self.up_blocks.append(up_block)

        # out
        self.out = nn.Sequential(
            nn.GroupNorm(num_groups=norm_num_groups, num_channels=num_channels[0], eps=norm_eps, affine=True),
            nn.SiLU(),
            zero_module(
                Convolution(
                    spatial_dims=spatial_dims,
                    in_channels=num_channels[0],
                    out_channels=out_channels,
                    strides=1,
                    kernel_size=3,
                    padding=1,
                    conv_only=True,
                )
            ),
        )

    def forward(
        self,
        x: torch.Tensor,
        timesteps: torch.Tensor,
        context: Optional[torch.Tensor] = None,
        class_labels: Optional[torch.Tensor] = None,
    ) -> torch.Tensor:
        """
        Args:
            x: input tensor (N, C, SpatialDims).
            timesteps: timestep tensor (N,).
            context: context tensor (N, 1, ContextDim).
            class_labels: context tensor (N, ).
        """
        # 1. time
        t_emb = get_timestep_embedding(timesteps, self.block_out_channels[0])
        emb = self.time_embed(t_emb)

        # 2. class
        if self.num_class_embeds is not None:
            if class_labels is None:
                raise ValueError("class_labels should be provided when num_class_embeds > 0")
            class_emb = self.class_embedding(class_labels)
            emb = emb + class_emb

        # 3. initial convolution
        h = self.conv_in(x)

        # 4. down
        if context is not None and self.with_conditioning is False:
            raise ValueError("model should have with_conditioning = True if context is provided")
        down_block_res_samples: List[torch.Tensor] = [h]
        for downsample_block in self.down_blocks:
            h, res_samples = downsample_block(hidden_states=h, temb=emb, context=context)
            for residual in res_samples:
                down_block_res_samples.append(residual)

        # 5. mid
        h = self.middle_block(hidden_states=h, temb=emb, context=context)

        # 6. up
        for upsample_block in self.up_blocks:
            res_samples = down_block_res_samples[-len(upsample_block.resnets) :]
            down_block_res_samples = down_block_res_samples[: -len(upsample_block.resnets)]
            h = upsample_block(hidden_states=h, res_hidden_states_list=res_samples, temb=emb, context=context)

        # 7. output block
        h = self.out(h)

        return h<|MERGE_RESOLUTION|>--- conflicted
+++ resolved
@@ -1569,12 +1569,8 @@
         attention_levels: Sequence[bool] = (False, False, True, True),
         norm_num_groups: int = 32,
         norm_eps: float = 1e-6,
-<<<<<<< HEAD
         resblock_updown: bool = False,
-        num_head_channels: int = 8,
-=======
         num_head_channels: Union[int, Sequence[int]] = 8,
->>>>>>> a673a195
         with_conditioning: bool = False,
         transformer_num_layers: int = 1,
         cross_attention_dim: Optional[int] = None,
