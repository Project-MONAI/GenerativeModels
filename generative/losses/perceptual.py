--- conflicted
+++ resolved
@@ -16,29 +16,21 @@
 from lpips import LPIPS
 
 
-<<<<<<< HEAD
-# TODO: Define model_path for lpips networks.
-# TODO: Add MedicalNet for true 3D computation (https://github.com/Tencent/MedicalNet)
-=======
->>>>>>> 19abdc3c
 class PerceptualLoss(nn.Module):
     """
     Perceptual loss using features from pretrained deep neural networks trained. The function supports networks
     pretrained on: ImageNet that use the LPIPS approach from Zhang, et al. "The unreasonable effectiveness of deep
     features as a perceptual metric." https://arxiv.org/abs/1801.03924 ; RadImagenet from Mei, et al. "RadImageNet: An
-    Open Radiologic Deep Learning Research Dataset for Effective Transfer Learning" .
+    Open Radiologic Deep Learning Research Dataset for Effective Transfer Learning"; and MedicalNet from Chen et al.
+    "Med3D: Transfer Learning for 3D Medical Image Analysis" .
 
     The fake 3D implementation is based on a 2.5D approach where we calculate the 2D perceptual on slices from the
     three axis.
 
     Args:
         spatial_dims: number of spatial dimensions.
-<<<<<<< HEAD
-        network_type: {``"alex"``, ``"vgg"``, ``"squeeze"``, ``"radimagenet_resnet50"``}
-=======
-        network_type: {``"alex"``, ``"vgg"``, ``"squeeze"``, ``"medicalnet_resnet10_23datasets"``,
-            ``"medicalnet_resnet50_23datasets"``}
->>>>>>> 19abdc3c
+        network_type: {``"alex"``, ``"vgg"``, ``"squeeze"``, ``"radimagenet_resnet50"``,
+        ``"medicalnet_resnet10_23datasets"``, ``"medicalnet_resnet50_23datasets"``}
             Specifies the network architecture to use. Defaults to ``"alex"``.
         is_fake_3d: if True use 2.5D approach for a 3D perceptual loss.
         fake_3d_ratio: ratio of how many slices per axis are used in the 2.5D approach.
@@ -57,13 +49,10 @@
             raise NotImplementedError("Perceptual loss is implemented only in 2D and 3D.")
 
         self.spatial_dims = spatial_dims
-<<<<<<< HEAD
-        if "radimagenet_" in network_type:
-            self.perceptual_function = RadImageNetPerceptualComponent(net=network_type, verbose=False)
-=======
         if spatial_dims == 3 and is_fake_3d is False:
             self.perceptual_function = MedicalNetPerceptualComponent(net=network_type, verbose=False)
->>>>>>> 19abdc3c
+        elif "radimagenet_" in network_type:
+            self.perceptual_function = RadImageNetPerceptualComponent(net=network_type, verbose=False)
         else:
             self.perceptual_function = LPIPS(
                 pretrained=True,
@@ -132,15 +121,14 @@
         if target.shape != input.shape:
             raise ValueError(f"ground truth has differing shape ({target.shape}) from input ({input.shape})")
 
-        if self.spatial_dims == 2:
-            loss = self.perceptual_function(input, target)
-        elif self.spatial_dims == 3 and self.is_fake_3d:
+        if self.spatial_dims == 3 and self.is_fake_3d:
             # Compute 2.5D approach
             loss_sagittal = self._calculate_axis_loss(input, target, spatial_axis=2)
             loss_coronal = self._calculate_axis_loss(input, target, spatial_axis=3)
             loss_axial = self._calculate_axis_loss(input, target, spatial_axis=4)
             loss = loss_sagittal + loss_axial + loss_coronal
-        if self.spatial_dims == 3 and self.is_fake_3d is False:
+        else:
+            # 2D and real 3D cases
             loss = self.perceptual_function(input, target)
 
         return torch.mean(loss)
@@ -205,8 +193,11 @@
     return x / (norm_factor + eps)
 
 
-<<<<<<< HEAD
-        return torch.mean(loss)
+def medicalnet_intensity_normalisation(volume):
+    """Based on https://github.com/Tencent/MedicalNet/blob/18c8bb6cd564eb1b964bffef1f4c2283f1ae6e7b/datasets/brains18.py#L133"""
+    mean = volume.mean()
+    std = volume.std()
+    return (volume - mean) / std
 
 
 class RadImageNetPerceptualComponent(nn.Module):
@@ -273,16 +264,4 @@
     x[:, 0, :, :] -= mean[0]
     x[:, 1, :, :] -= mean[1]
     x[:, 2, :, :] -= mean[2]
-    return x
-
-
-def normalize_tensor(x: torch.Tensor, eps: float = 1e-10) -> torch.Tensor:
-    norm_factor = torch.sqrt(torch.sum(x**2, dim=1, keepdim=True))
-    return x / (norm_factor + eps)
-=======
-def medicalnet_intensity_normalisation(volume):
-    """Based on https://github.com/Tencent/MedicalNet/blob/18c8bb6cd564eb1b964bffef1f4c2283f1ae6e7b/datasets/brains18.py#L133"""
-    mean = volume.mean()
-    std = volume.std()
-    return (volume - mean) / std
->>>>>>> 19abdc3c
+    return x