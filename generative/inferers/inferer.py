--- conflicted
+++ resolved
@@ -107,10 +107,6 @@
         inputs: torch.Tensor,
         diffusion_model: Callable[..., torch.Tensor],
         scheduler: Optional[Callable[..., torch.Tensor]] = None,
-<<<<<<< HEAD
-=======
-        predict_epsilon: bool = True,
->>>>>>> fedf0669
         save_intermediates: Optional[bool] = False,
         conditioning: Optional[torch.Tensor] = None,
         original_input_range: Optional[Tuple] = (0, 255),
@@ -124,10 +120,6 @@
             inputs: input images, NxCxHxW[xD]
             diffusion_model: model to compute likelihood from
             scheduler: diffusion scheduler. If none provided will use the class attribute scheduler.
-<<<<<<< HEAD
-=======
-            predict_epsilon: flag to use when model predicts the samples directly instead of the noise, epsilon.
->>>>>>> fedf0669
             save_intermediates: save the intermediate spatial KL maps
             conditioning: Conditioning for network input.
             original_input_range: the [min,max] intensity range of the input data before any scaling was applied.
@@ -167,20 +159,12 @@
 
             # 2. compute predicted original sample from predicted noise also called
             # "predicted x_0" of formula (15) from https://arxiv.org/pdf/2006.11239.pdf
-<<<<<<< HEAD
             if scheduler.prediction_type == "epsilon":
                 pred_original_sample = (noisy_image - beta_prod_t ** (0.5) * model_output) / alpha_prod_t ** (0.5)
             elif scheduler.prediction_type == "sample":
                 pred_original_sample = model_output
             elif scheduler.prediction_type == "v_prediction":
                 pred_original_sample = (alpha_prod_t**0.5) * noisy_image - (beta_prod_t**0.5) * model_output
-=======
-            if predict_epsilon:
-                pred_original_sample = (noisy_image - beta_prod_t ** (0.5) * model_output) / alpha_prod_t ** (0.5)
-            else:
-                pred_original_sample = model_output
-
->>>>>>> fedf0669
             # 3. Clip "predicted x_0"
             if scheduler.clip_sample:
                 pred_original_sample = torch.clamp(pred_original_sample, -1, 1)
@@ -386,10 +370,6 @@
         autoencoder_model: Callable[..., torch.Tensor],
         diffusion_model: Callable[..., torch.Tensor],
         scheduler: Optional[Callable[..., torch.Tensor]] = None,
-<<<<<<< HEAD
-=======
-        predict_epsilon: bool = True,
->>>>>>> fedf0669
         save_intermediates: Optional[bool] = False,
         conditioning: Optional[torch.Tensor] = None,
         original_input_range: Optional[Tuple] = (0, 255),
@@ -404,15 +384,11 @@
             autoencoder_model: first stage model.
             diffusion_model: model to compute likelihood from
             scheduler: diffusion scheduler. If none provided will use the class attribute scheduler
-<<<<<<< HEAD
-=======
-            predict_epsilon: flag to use when model predicts the samples directly instead of the noise, epsilon.
->>>>>>> fedf0669
             save_intermediates: save the intermediate spatial KL maps
             conditioning: Conditioning for network input.
             original_input_range: the [min,max] intensity range of the input data before any scaling was applied.
             scaled_input_range: the [min,max] intensity range of the input data after scaling.
-            verbose: if tguarue, prints the progression bar of the sampling process.
+            verbose: if true, prints the progression bar of the sampling process.
         """
 
         with torch.no_grad():
@@ -421,10 +397,6 @@
                 inputs=latents,
                 diffusion_model=diffusion_model,
                 scheduler=scheduler,
-<<<<<<< HEAD
-=======
-                predict_epsilon=predict_epsilon,
->>>>>>> fedf0669
                 save_intermediates=save_intermediates,
                 conditioning=conditioning,
                 verbose=verbose,
