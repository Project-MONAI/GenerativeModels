--- conflicted
+++ resolved
@@ -371,15 +371,9 @@
         conditioning: torch.Tensor | None = None,
         original_input_range: tuple | None = (0, 255),
         scaled_input_range: tuple | None = (0, 1),
-<<<<<<< HEAD
         verbose: bool = True,
-        resample_latent_likelihoods: bool | None = False,
-        resample_interpolation_mode: str | None = "bilinear",
-=======
-        verbose: bool | None = True,
         resample_latent_likelihoods: bool = False,
         resample_interpolation_mode: str = "nearest",
->>>>>>> 523cd686
     ) -> torch.Tensor | tuple[torch.Tensor, list[torch.Tensor]]:
         """
         Computes the log-likelihoods of the latent representations of the input.
