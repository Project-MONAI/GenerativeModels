--- conflicted
+++ resolved
@@ -63,19 +63,11 @@
       - id: pycln
         args: [--config=pyproject.toml]
 
-<<<<<<< HEAD
-  - repo: https://github.com/psf/black
-    rev: 22.3.0
-    hooks:
-      - id: black
-
-=======
 #  - repo: https://github.com/psf/black
 #    rev: 22.3.0
 #    hooks:
 #      - id: black
 #
->>>>>>> 8076e226
 #  - repo: https://github.com/PyCQA/isort
 #    rev: 5.9.3
 #    hooks:
