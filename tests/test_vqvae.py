--- conflicted
+++ resolved
@@ -28,17 +28,10 @@
             "downsample_parameters": [(2, 4, 1, 1)] * 2,
             "upsample_parameters": [(2, 4, 1, 1, 0)] * 2,
             "num_res_layers": 1,
-<<<<<<< HEAD
-            "num_channels": [4] * (no_levels - 1) + [8],
-            "num_res_channels": [4] * (no_levels - 1) + [8],
-            "num_embeddings": 256,
-            "embedding_dim": embedding_dim,
-=======
             "num_channels": [8, 8],
             "num_res_channels": [8, 8],
             "num_embeddings": 16,
             "embedding_dim": 8,
->>>>>>> 5f0fd396
             "embedding_init": "normal",
             "commitment_cost": 0.25,
             "decay": 0.5,
@@ -60,17 +53,10 @@
             "downsample_parameters": [(2, 4, 1, 1)] * 2,
             "upsample_parameters": [(2, 4, 1, 1, 0)] * 2,
             "num_res_layers": 1,
-<<<<<<< HEAD
-            "num_channels": [4] * (no_levels - 1) + [8],
-            "num_res_channels": [4] * (no_levels - 1) + [8],
-            "num_embeddings": 256,
-            "embedding_dim": embedding_dim,
-=======
             "num_channels": [8, 8],
             "num_res_channels": [8, 8],
             "num_embeddings": 16,
             "embedding_dim": 8,
->>>>>>> 5f0fd396
             "embedding_init": "normal",
             "commitment_cost": 0.25,
             "decay": 0.5,
@@ -85,8 +71,7 @@
     ],
 ]
 
-# 1-channel 2D, should fail because of number of levels, number of downsamplings, number of upsamplings, num_channels
-#   and num_res_channels mismatch.
+# 1-channel 2D, should fail because of number of levels, number of downsamplings, number of upsamplings mismatch.
 TEST_CASE_FAIL = {
     "spatial_dims": 3,
     "in_channels": 1,
@@ -95,17 +80,10 @@
     "downsample_parameters": [(2, 4, 1, 1)] * 2,
     "upsample_parameters": [(2, 4, 1, 1, 0)] * 4,
     "num_res_layers": 1,
-<<<<<<< HEAD
-    "num_channels": [4] * 1 + [8],
-    "num_res_channels": [4] * 5 + [8],
-    "num_embeddings": 256,
-    "embedding_dim": 32,
-=======
     "num_channels": [8, 8],
     "num_res_channels": [8, 8],
     "num_embeddings": 16,
     "embedding_dim": 8,
->>>>>>> 5f0fd396
     "embedding_init": "normal",
     "commitment_cost": 0.25,
     "decay": 0.5,
@@ -124,17 +102,10 @@
     "downsample_parameters": [(2, 4, 1, 1)] * 2,
     "upsample_parameters": [(2, 4, 1, 1, 0)] * 2,
     "num_res_layers": 1,
-<<<<<<< HEAD
-    "num_channels": [4] * (4 - 1) + [8],
-    "num_res_channels": [4] * (4 - 1) + [8],
-    "num_embeddings": 256,
-    "embedding_dim": 32,
-=======
     "num_channels": [8, 8],
     "num_res_channels": [8, 8],
     "num_embeddings": 16,
     "embedding_dim": 8,
->>>>>>> 5f0fd396
     "embedding_init": "normal",
     "commitment_cost": 0.25,
     "decay": 0.5,
@@ -167,17 +138,10 @@
             downsample_parameters=tuple([(2, 4, 1, 1)] * 2),
             upsample_parameters=tuple([(2, 4, 1, 1, 0)] * 2),
             num_res_layers=1,
-<<<<<<< HEAD
-            num_channels=[4] * (4 - 1) + [8],
-            num_res_channels=[4] * (4 - 1) + [8],
-            num_embeddings=2048,
-            embedding_dim=32,
-=======
             num_channels=[8, 8],
             num_res_channels=[8, 8],
             num_embeddings=16,
             embedding_dim=8,
->>>>>>> 5f0fd396
             embedding_init="normal",
             commitment_cost=0.25,
             decay=0.5,
