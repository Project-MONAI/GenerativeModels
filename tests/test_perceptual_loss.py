# Copyright (c) MONAI Consortium
# Licensed under the Apache License, Version 2.0 (the "License");
# you may not use this file except in compliance with the License.
# You may obtain a copy of the License at
#     http://www.apache.org/licenses/LICENSE-2.0
# Unless required by applicable law or agreed to in writing, software
# distributed under the License is distributed on an "AS IS" BASIS,
# WITHOUT WARRANTIES OR CONDITIONS OF ANY KIND, either express or implied.
# See the License for the specific language governing permissions and
# limitations under the License.


import unittest

import torch
from parameterized import parameterized

from generative.losses.perceptual import PerceptualLoss

TEST_CASES = [
    [
        {"spatial_dims": 2, "network_type": "squeeze"},
        (2, 1, 64, 64),
        (2, 1, 64, 64),
    ],
    [
        {"spatial_dims": 3, "network_type": "squeeze", "is_fake_3d": True, "fake_3d_ratio": 0.1},
        (2, 1, 64, 64, 64),
        (2, 1, 64, 64, 64),
    ],
    [
<<<<<<< HEAD
        {"spatial_dims": 2, "network_type": "radimagenet_resnet50"},
        (2, 1, 64, 64),
        (2, 1, 64, 64),
    ],
    [
        {"spatial_dims": 2, "network_type": "radimagenet_resnet50"},
        (2, 3, 64, 64),
        (2, 3, 64, 64),
    ],
    [
        {"spatial_dims": 3, "network_type": "radimagenet_resnet50", "is_fake_3d": True, "fake_3d_ratio": 0.1},
=======
        {"spatial_dims": 3, "network_type": "medicalnet_resnet10_23datasets", "is_fake_3d": False},
>>>>>>> 19abdc3c
        (2, 1, 64, 64, 64),
        (2, 1, 64, 64, 64),
    ],
]


class TestPerceptualLoss(unittest.TestCase):
    @parameterized.expand(TEST_CASES)
    def test_shape(self, input_param, input_shape, target_shape):
        loss = PerceptualLoss(**input_param)
        result = loss(torch.randn(input_shape), torch.randn(target_shape))
        self.assertEqual(result.shape, torch.Size([]))

    @parameterized.expand(TEST_CASES)
    def test_identical_input(self, input_param, input_shape, target_shape):
        loss = PerceptualLoss(**input_param)
        tensor = torch.randn(input_shape)
        result = loss(tensor, tensor)
        self.assertEqual(result, torch.Tensor([0.0]))

    def test_different_shape(self):
        loss = PerceptualLoss(spatial_dims=2, network_type="squeeze")
        tensor = torch.randn(2, 1, 64, 64)
        target = torch.randn(2, 1, 32, 32)
        with self.assertRaises(ValueError):
            loss(tensor, target)

    def test_1d(self):
        with self.assertRaises(NotImplementedError):
            PerceptualLoss(spatial_dims=1)


if __name__ == "__main__":
    unittest.main()<|MERGE_RESOLUTION|>--- conflicted
+++ resolved
@@ -29,7 +29,6 @@
         (2, 1, 64, 64, 64),
     ],
     [
-<<<<<<< HEAD
         {"spatial_dims": 2, "network_type": "radimagenet_resnet50"},
         (2, 1, 64, 64),
         (2, 1, 64, 64),
@@ -41,9 +40,11 @@
     ],
     [
         {"spatial_dims": 3, "network_type": "radimagenet_resnet50", "is_fake_3d": True, "fake_3d_ratio": 0.1},
-=======
+        (2, 1, 64, 64, 64),
+        (2, 1, 64, 64, 64),
+    ],
+    [
         {"spatial_dims": 3, "network_type": "medicalnet_resnet10_23datasets", "is_fake_3d": False},
->>>>>>> 19abdc3c
         (2, 1, 64, 64, 64),
         (2, 1, 64, 64, 64),
     ],
